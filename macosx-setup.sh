#!/bin/sh
# Setup development environment on Mac OS X (tested with 10.6.8 and Xcode 3.2.6)
#
# $Id$
#
# Trying to follow "Building Wireshark on SnowLeopard"
# given by Michael Tuexen at
# http://nplab.fh-muenster.de/groups/wiki/wiki/fb7a4/Building_Wireshark_on_SnowLeopard.html
#

DARWIN_MAJOR_VERSION=`uname -r | sed 's/\([0-9]*\).*/\1/'`

#
# To make this work on Leopard will take a lot of work.
#
# First of all, Leopard's /usr/X11/lib/libXdamage.la claims, at least
# with all software updates applied, that the Xdamage shared library
# is libXdamage.1.0.0.dylib, but it is, in fact, libXdamage.1.1.0.dylib.
# This causes problems when building GTK+, so the script would have to
# fix that file.
#
# Second of all, the version of fontconfig that comes with Leopard
# doesn't support FC_WEIGHT_EXTRABLACK, so we can't use any version
# of Pango newer than 1.22.4.
#
# However, Pango 1.22.4 doesn't work with versions of GLib after
# 2.29.6, because Pango 1.22.4 uses G_CONST_RETURN and GLib 2.29.8
# and later deprecate it (there doesn't appear to be a GLib 2.29.7).
# That means we'd either have to patch Pango not to use it (just
# use "const"; G_CONST_RETURN was there to allow code to choose whether
# to use "const" or not), or use GLib 2.29.6 or earlier.
#
# GLib 2.29.6 includes an implementation of g_bit_lock() that, on x86
# (32-bit and 64-bit), uses asms in a fashion ("asm volatile goto") that
# doesn't work with the Apple version of GCC 4.0.1, which is the compiler
# you get with Leopard+updates.  Apparently, that requires GCC 4.5 or
# later; recent versions of GLib check for that, but 2.29.6 doesn't.
# Therefore, we would have to patch glib/gbitlock.c to do what the
# newer versions of GLib do:
#
#  define a USE_ASM_GOTO macro that indicates whether "asm goto"
#  can be used:
#    #if (defined (i386) || defined (__amd64__))
#      #if __GNUC__ > 4 || (__GNUC__ == 4 && __GNUC_MINOR__ >= 5)
#        #define USE_ASM_GOTO 1
#      #endif
#    #endif
#
#  replace all occurrences of
#
#    #if defined (__GNUC__) && (defined (i386) || defined (__amd64__))
#
#  with
#
#    #ifdef USE_ASM_GOTO
#
# Using GLib 2.29.6 or earlier, however, would mean that we can't
# use a version of ATK later than 2.3.93, as those versions don't
# work with GLib 2.29.6.  The same applies to gdk-pixbuf; versions
# of gdk-pixbuf after 2.24.1 won't work with GLib 2.29.6.
#
# Once you've set this script up to use the older versions of the
# libraries, and built and installed them, you find that Wireshark,
# when built with them, crashes the X server that comes with Leopard,
# at least with all updates from Apple.  Maybe patching Pango rather
# than going with an older version of Pango would work.
#
# The Leopard Wireshark buildbot uses GTK+ 2.12.9, Cairo 1.6.4,
# Pango 1.20.2, and GLib 2.16.3, with an unknown version of ATK,
# and, I think, without gdk-pixbuf, as it hadn't been made a
# separate library from GTK+ as of GTK+ 2.12.9.  Its binaries
# don't crash the X server.
#
# However, if you try various older versions of Cairo, including
# 1.6.4 and at least some 1.8.x versions, when you try to build
# it, the build fails because it can't find png_set_longjmp_fn().
# I vaguely remember dealing with that, ages ago, but don't
# remember what I did; fixing *that* is left as an exercise for
# the reader.
#
# Oh, and if you're building with a version of GTK+ that doesn't
# have the gdk-pixbuf stuff in a separate library, you probably
# don't want to bother downloading or installing the gdk-pixbuf
# library, *and* you will need to configure GTK+ with
# --without-libtiff and --without-libjpeg (as we currently do
# with gdk-pixbuf).
#
if [[ $DARWIN_MAJOR_VERSION -le 9 ]]; then
	echo "This script does not support any versions of OS X before Snow Leopard" 1>&2 
	exit 1
fi

# To set up a GTK3 environment
# GTK3=1
# To build cmake
# CMAKE=1
#
<<<<<<< HEAD
=======
# To build all libraries as 32-bit libraries uncomment the following three lines.
# export CFLAGS="$CFLAGS -arch i386"
# export CXXFLAGS="$CXXFLAGS -arch i386"
# export LDFLAGS="$LDFLAGS -arch i386"
#

# if no make options are present, set default options
if [ -z "$MAKE_BUILD_OPTS" ] ; then
    # by default use 1.5x number of cores for parallel build
    MAKE_BUILD_OPTS="-j $(( $(sysctl -n hw.logicalcpu) * 3 / 2))"
fi

#
>>>>>>> f3f15607
# Versions to download and install.
#
# The following libraries and tools are required.
#
GETTEXT_VERSION=0.18.2
GLIB_VERSION=2.36.0
PKG_CONFIG_VERSION=0.28
ATK_VERSION=2.8.0
PANGO_VERSION=1.30.1
PNG_VERSION=1.5.14
PIXMAN_VERSION=0.26.0
CAIRO_VERSION=1.12.2
GDK_PIXBUF_VERSION=2.28.0
if [ -z "$GTK3" ]; then
  GTK_VERSION=2.24.17
else
  GTK_VERSION=3.5.2
fi

#
# Some package need xz to unpack their current source.
# xz is not available on OSX (Snow Leopard).
#
XZ_VERSION=5.0.4

# In case we want to build with cmake
CMAKE_VERSION=2.8.10.2

#
# The following libraries are optional.
# Comment them out if you don't want them, but note that some of
# the optional libraries are required by other optional libraries.
#
LIBSMI_VERSION=0.4.8
#
# libgpg-error is required for libgcrypt.
#
LIBGPG_ERROR_VERSION=1.10
#
# libgcrypt is required for GnuTLS.
# XXX - the link for "Libgcrypt source code" at
# http://www.gnupg.org/download/#libgcrypt is for 1.5.0, and is a bzip2
# file, but http://directory.fsf.org/project/libgcrypt/ lists only
# 1.4.6.
#
LIBGCRYPT_VERSION=1.5.0
GNUTLS_VERSION=2.12.19
# Stay with Lua 5.1 when updating until the code has been changed
# to support 5.2
LUA_VERSION=5.1.5
PORTAUDIO_VERSION=pa_stable_v19_20111121
#
# XXX - they appear to have an unversioned gzipped tarball for the
# current version; should we just download that, with some other
# way of specifying whether to download the GeoIP API?
#
GEOIP_VERSION=1.4.8

# GNU auto tools
AUTOCONF_VERSION=2.69
AUTOMAKE_VERSION=1.13.3
LIBTOOL_VERSION=2.4.2

#
# You need Xcode installed to get the compilers.
#
if [ ! -x /usr/bin/xcodebuild ]; then
	echo "Please install Xcode first (should be available on DVD or from http://developer.apple.com/xcode/index.php)."
	exit 1
fi

#
# You also need the X11 SDK; with at least some versions of OS X and
# Xcode, that is, I think, an optional install.  (Or it might be
# installed with X11, but I think *that* is an optional install on
# at least some versions of OS X.)
#
if [ ! -d /usr/X11/include ]; then
	echo "Please install X11 and the X11 SDK first."
	exit 1
fi

#
# Do we have permission to write in /usr/local?
#
# If so, assume we have permission to write in its subdirectories.
# (If that's not the case, this test needs to check the subdirectories
# as well.)
#
# If not, do "make install" with sudo.
#
if [ -w /usr/local ]
then
	DO_MAKE_INSTALL="make install"
else
	DO_MAKE_INSTALL="sudo make install"
fi

export PKG_CONFIG_PATH=/usr/local/lib/pkgconfig:/usr/X11/lib/pkgconfig

#
# Do all the downloads and untarring in a subdirectory, so all that
# stuff can be removed once we've installed the support libraries.
#
if [ ! -d macosx-support-libs ]
then
	mkdir macosx-support-libs || exit 1
fi
cd macosx-support-libs

# Start with xz: It is the sole download format of glib later than 2.31.2
#
<<<<<<< HEAD
echo "Downloading, building, and installing xz:"
curl -O http://tukaani.org/xz/xz-$XZ_VERSION.tar.bz2 || exit 1
tar xf xz-$XZ_VERSION.tar.bz2 || exit 1
cd xz-$XZ_VERSION
CFLAGS="-D_FORTIFY_SOURCE=0" ./configure || exit 1
make -j 3 || exit 1
$DO_MAKE_INSTALL || exit 1
cd ..
=======
if [ "$XZ_VERSION" -a ! -f xz-$XZ_VERSION-done ] ; then
    echo "Downloading, building, and installing xz:"
    [ -f xz-$XZ_VERSION.tar.bz2 ] || curl -O http://tukaani.org/xz/xz-$XZ_VERSION.tar.bz2 || exit 1
    bzcat xz-$XZ_VERSION.tar.bz2 | tar xf - || exit 1
    cd xz-$XZ_VERSION
    CFLAGS="$CFLAGS -D_FORTIFY_SOURCE=0" ./configure || exit 1
    make $MAKE_BUILD_OPTS || exit 1
    $DO_MAKE_INSTALL || exit 1
    cd ..
    touch xz-$XZ_VERSION-done
fi
>>>>>>> f3f15607

if [ "$AUTOCONF_VERSION" -a ! -f autoconf-$AUTOCONF_VERSION-done ] ; then
    echo "Downloading, building and installing GNU autoconf..."
    [ -f autoconf-$AUTOCONF_VERSION.tar.xz ] || curl -O ftp://ftp.gnu.org/gnu/autoconf/autoconf-$AUTOCONF_VERSION.tar.xz || exit 1
    xzcat autoconf-$AUTOCONF_VERSION.tar.xz | tar xf - || exit 1
    cd autoconf-$AUTOCONF_VERSION
    ./configure || exit 1
    make $MAKE_BUILD_OPTS || exit 1
    $DO_MAKE_INSTALL || exit 1
    cd ..
    touch autoconf-$AUTOCONF_VERSION-done
fi

if [ "$AUTOMAKE_VERSION" -a ! -f automake-$AUTOMAKE_VERSION-done ] ; then
    echo "Downloading, building and installing GNU automake..."
    [ -f automake-$AUTOMAKE_VERSION.tar.xz ] || curl -O ftp://ftp.gnu.org/gnu/automake/automake-$AUTOMAKE_VERSION.tar.xz || exit 1
    xzcat automake-$AUTOMAKE_VERSION.tar.xz | tar xf - || exit 1
    cd automake-$AUTOMAKE_VERSION
    ./configure || exit 1
    make $MAKE_BUILD_OPTS || exit 1
    $DO_MAKE_INSTALL || exit 1
    cd ..
    touch automake-$AUTOMAKE_VERSION-done
fi

if [ "$LIBTOOL_VERSION" -a ! -f libtool-$LIBTOOL_VERSION-done ] ; then
    echo "Downloading, building and installing GNU libtool..."
    [ -f libtool-$LIBTOOL_VERSION.tar.xz ] || curl -O ftp://ftp.gnu.org/gnu/libtool/libtool-$LIBTOOL_VERSION.tar.xz || exit 1
    xzcat libtool-$LIBTOOL_VERSION.tar.xz | tar xf - || exit 1
    cd libtool-$LIBTOOL_VERSION
    ./configure || exit 1
    make $MAKE_BUILD_OPTS || exit 1
    $DO_MAKE_INSTALL || exit 1
    mv /usr/local/bin/libtool /usr/local/bin/glibtool
    mv /usr/local/bin/libtoolize /usr/local/bin/glibtoolize
    cd ..
    touch libtool-$LIBTOOL_VERSION-done
fi

if [ -n "$CMAKE" -a ! -f cmake-$CMAKE_VERSION-done ]; then
  echo "Downloading, building, and installing CMAKE:"
  cmake_dir=`expr $CMAKE_VERSION : '\([0-9][0-9]*\.[0-9][0-9]*\).*'`
  [ -f cmake-$CMAKE_VERSION.tar.gz ] || curl -O http://www.cmake.org/files/v$cmake_dir/cmake-$CMAKE_VERSION.tar.gz || exit 1
  gzcat cmake-$CMAKE_VERSION.tar.gz | tar xf - || exit 1
  cd cmake-$CMAKE_VERSION
  ./bootstrap || exit 1
  make $MAKE_BUILD_OPTS || exit 1
  $DO_MAKE_INSTALL || exit 1
  cd ..
  touch cmake-$CMAKE_VERSION-done
fi

#
# Start with GNU gettext; GLib requires it, and OS X doesn't have it
# or a BSD-licensed replacement.
#
# At least on Lion with Xcode 4, _FORTIFY_SOURCE gets defined as 2
# by default, which causes, for example, stpncpy to be defined as
# a hairy macro that collides with the GNU gettext configure script's
# attempts to workaround AIX's lack of a declaration for stpncpy,
# with the result being a huge train wreck.  Define _FORTIFY_SOURCE
# as 0 in an attempt to keep the trains on separate tracks.
#
<<<<<<< HEAD
echo "Downloading, building, and installing GNU gettext:"
curl -O http://ftp.gnu.org/pub/gnu/gettext/gettext-$GETTEXT_VERSION.tar.gz || exit 1
tar xf gettext-$GETTEXT_VERSION.tar.gz || exit 1
cd gettext-$GETTEXT_VERSION
CFLAGS="-D_FORTIFY_SOURCE=0" ./configure || exit 1
make -j 3 || exit 1
$DO_MAKE_INSTALL || exit 1
cd ..

echo "Downloading, building, and installing GLib:"
glib_dir=`expr $GLIB_VERSION : '\([0-9][0-9]*\.[0-9][0-9]*\).*'`
curl -L -O http://ftp.gnome.org/pub/gnome/sources/glib/$glib_dir/glib-$GLIB_VERSION.tar.xz || exit 1
xzcat glib-$GLIB_VERSION.tar.xz | tar xf - || exit 1
cd glib-$GLIB_VERSION
#
# OS X ships with libffi, but doesn't provide its pkg-config file;
# explicitly specify LIBFFI_CFLAGS and LIBFFI_LIBS, so the configure
# script doesn't try to use pkg-config to get the appropriate
# CFLAGS and LIBS.
#
# And, what's worse, at least with the version of Xcode that comes
# with Leopard, /usr/include/ffi/fficonfig.h doesn't define MACOSX,
# which causes the build of GLib to fail.  If we don't find
# "#define.*MACOSX" in /usr/include/ffi/fficonfig.h, explictly
# define it.
#
if grep -qs '#define.*MACOSX' /usr/include/ffi/fficonfig.h
then
	# It's defined, nothing to do
	LIBFFI_CFLAGS="-I/usr/include/ffi" LIBFFI_LIBS="-lffi" ./configure || exit 1
else
	CFLAGS="-DMACOSX" LIBFFI_CFLAGS="-I/usr/include/ffi" LIBFFI_LIBS="-lffi" ./configure || exit 1
fi
make -j 3 || exit 1
# Apply patch: we depend on libffi, but pkg-config doesn't get told.
patch -p0 <../../macosx-support-lib-patches/glib-pkgconfig.patch || exit 1
$DO_MAKE_INSTALL || exit 1
cd ..

echo "Downloading, building, and installing pkg-config:"
curl -O http://pkgconfig.freedesktop.org/releases/pkg-config-$PKG_CONFIG_VERSION.tar.gz || exit 1
tar xf pkg-config-$PKG_CONFIG_VERSION.tar.gz || exit 1
cd pkg-config-$PKG_CONFIG_VERSION
# Avoid another pkgconfig call
GLIB_CFLAGS="-I/usr/local/include/glib-2.0 -I/usr/local/lib/glib-2.0/include" GLIB_LIBS="-L/usr/local/lib -lglib-2.0 -lintl" ./configure || exit 1
# ./configure || exit 1
make -j 3 || exit 1
$DO_MAKE_INSTALL || exit 1
cd ..
=======
if [ ! -f gettext-$GETTEXT_VERSION-done ] ; then
    echo "Downloading, building, and installing GNU gettext:"
    [ -f gettext-$GETTEXT_VERSION.tar.gz ] || curl -O http://ftp.gnu.org/pub/gnu/gettext/gettext-$GETTEXT_VERSION.tar.gz || exit 1
    gzcat gettext-$GETTEXT_VERSION.tar.gz | tar xf - || exit 1
    cd gettext-$GETTEXT_VERSION
    CFLAGS="$CFLAGS -D_FORTIFY_SOURCE=0" ./configure || exit 1
    make $MAKE_BUILD_OPTS || exit 1
    $DO_MAKE_INSTALL || exit 1
    cd ..
    touch gettext-$GETTEXT_VERSION-done
fi

if [ ! -f glib-$GLIB_VERSION-done ] ; then
    echo "Downloading, building, and installing GLib:"
    glib_dir=`expr $GLIB_VERSION : '\([0-9][0-9]*\.[0-9][0-9]*\).*'`
    [ -f glib-$GLIB_VERSION.tar.xz ] || curl -L -O http://ftp.gnome.org/pub/gnome/sources/glib/$glib_dir/glib-$GLIB_VERSION.tar.xz || exit 1
    xzcat glib-$GLIB_VERSION.tar.xz | tar xf - || exit 1
    cd glib-$GLIB_VERSION
    #
    # OS X ships with libffi, but doesn't provide its pkg-config file;
    # explicitly specify LIBFFI_CFLAGS and LIBFFI_LIBS, so the configure
    # script doesn't try to use pkg-config to get the appropriate
    # CFLAGS and LIBS.
    #
    # And, what's worse, at least with the version of Xcode that comes
    # with Leopard, /usr/include/ffi/fficonfig.h doesn't define MACOSX,
    # which causes the build of GLib to fail.  If we don't find
    # "#define.*MACOSX" in /usr/include/ffi/fficonfig.h, explictly
    # define it.
    #
    # While we're at it, suppress -Wformat-nonliteral to avoid a clang
    # bug where it issues bogus warnings.
    #
    # First, determine where the system include files are.  (It's not
    # necessarily /usr/include.)
    #
    testfile=/tmp/test$$.c
    trap "rm -f $testfile" 0
    echo "#include <ffi/ffi.h>" > $testfile
    includedir=`gcc -M $testfile | sed -n -e 's;[\\];;' -e 's/^ *//' -e 's/ *$//' -e 's;/ffi/ffi\.h;;p'`
    rm -f $testfile
    if grep -qs '#define.*MACOSX' $includedir/ffi/fficonfig.h
    then
	# It's defined, nothing to do
	CFLAGS="$CFLAGS -Wno-format-nonliteral" LIBFFI_CFLAGS="$CFLAGS -I$includedir/ffi" LIBFFI_LIBS="$LDFLAGS -lffi" ./configure || exit 1
	CFLAGS="$CFLAGS -Wno-format-nonliteral" LIBFFI_CFLAGS="$CFLAGS -I$includedir/ffi" LIBFFI_LIBS="$LDFLAGS -lffi" env | egrep LIBFFI_CFLAGS
    else
	CFLAGS="$CFLAGS -DMACOSX -Wno-format-nonliteral" LIBFFI_CFLAGS="$CFLAGS -I$includedir/ffi" LIBFFI_LIBS="LDFLAGS-lffi" ./configure || exit 1
	CFLAGS="$CFLAGS -DMACOSX -Wno-format-nonliteral" LIBFFI_CFLAGS="$CFLAGS -I$includedir/ffi" LIBFFI_LIBS="LDFLAGS-lffi" env | egrep LIBFFI_CFLAGS
    fi
    make $MAKE_BUILD_OPTS || exit 1
    # Apply patch: we depend on libffi, but pkg-config doesn't get told.
    patch -p0 <../../macosx-support-lib-patches/glib-pkgconfig.patch || exit 1
    $DO_MAKE_INSTALL || exit 1
    cd ..
    touch glib-$GLIB_VERSION-done
fi

if [ ! -f pkg-config-$PKG_CONFIG_VERSION-done ] ; then
    echo "Downloading, building, and installing pkg-config:"
    [ -f pkg-config-$PKG_CONFIG_VERSION.tar.gz ] || curl -O http://pkgconfig.freedesktop.org/releases/pkg-config-$PKG_CONFIG_VERSION.tar.gz || exit 1
    gzcat pkg-config-$PKG_CONFIG_VERSION.tar.gz | tar xf - || exit 1
    cd pkg-config-$PKG_CONFIG_VERSION
    # Avoid another pkgconfig call
    GLIB_CFLAGS="$CFLAGS -I/usr/local/include/glib-2.0 -I/usr/local/lib/glib-2.0/include" GLIB_LIBS="$LDFLAGS -L/usr/local/lib -lglib-2.0 -lintl" ./configure || exit 1
    make $MAKE_BUILD_OPTS || exit 1
    $DO_MAKE_INSTALL || exit 1
    cd ..
    touch pkg-config-$PKG_CONFIG_VERSION-done
fi
>>>>>>> f3f15607

#
# Now we have reached a point where we can build everything but
# the GUI (Wireshark).
#
# Cairo is part of Mac OS X 10.6 and 10.7.
# The *headers* are supplied by 10.5, but the *libraries* aren't, so
# we have to build it on 10.5.
# GTK+ 3 requires a newer Cairo build than the one that comes with
# 10.6, so we build Cairo if we are using GTK+ 3.
# In 10.6 and 10.7, it's an X11 library; if we build with "native" GTK+
# rather than X11 GTK+, we might have to build and install Cairo.
# The major version number of Darwin in 10.5 is 9.
#
if [[ -n "$GTK3" || $DARWIN_MAJOR_VERSION = "9" ]]; then
  #
  # Requirements for Cairo first
  #
  # The libpng that comes with the X11 for leopard has a bogus
  # pkg-config file that lies about where the header files are,
  # which causes other packages not to be able to find its
  # headers.
  #
  if [ ! -f libpng-$PNG_VERSION-done ] ; then
      echo "Downloading, building, and installing libpng:"
      [ -f libpng-$PNG_VERSION.tar.xz ] || curl -O ftp://ftp.simplesystems.org/pub/libpng/png/src/libpng-$PNG_VERSION.tar.xz
      xzcat libpng-$PNG_VERSION.tar.xz | tar xf - || exit 1
      cd libpng-$PNG_VERSION
      ./configure || exit 1
      make $MAKE_BUILD_OPTS || exit 1
      $DO_MAKE_INSTALL || exit 1
      cd ..
	touch libpng-$PNG_VERSION-done
    fi

  #
  # The libpixman that comes with the X11 for Leopard is too old
  # to support Cairo's image surface backend feature (which requires
  # pixman-1 >= 0.22.0).
  #
  if [ ! -f pixman-$PIXMAN_VERSION-done ] ; then
      echo "Downloading, building, and installing pixman:"
      [ -f pixman-$PIXMAN_VERSION.tar.gz ] || curl -O http://www.cairographics.org/releases/pixman-$PIXMAN_VERSION.tar.gz
      gzcat pixman-$PIXMAN_VERSION.tar.gz | tar xf - || exit 1
      cd pixman-$PIXMAN_VERSION
      ./configure || exit 1
      make $MAKE_BUILD_OPTS || exit 1
      $DO_MAKE_INSTALL || exit 1
      cd ..
      touch pixman-$PIXMAN_VERSION-done
  fi

  #
  # And now Cairo itself.
  #
  if [ ! -f cairo-$CAIRO_VERSION-done ] ; then
      echo "Downloading, building, and installing Cairo:"
      CAIRO_MAJOR_VERSION="`expr $CAIRO_VERSION : '\([0-9][0-9]*\).*'`"
      CAIRO_MINOR_VERSION="`expr $CAIRO_VERSION : '[0-9][0-9]*\.\([0-9][0-9]*\).*'`"
      CAIRO_DOTDOT_VERSION="`expr $CAIRO_VERSION : '[0-9][0-9]*\.[0-9][0-9]*\.\([0-9][0-9]*\).*'`"
      if [[ $CAIRO_MAJOR_VERSION -gt 1 ||
            $CAIRO_MINOR_VERSION -gt 12 ||
           ($CAIRO_MINOR_VERSION -eq 12 && $CAIRO_DOTDOT_VERSION -ge 2) ]]
      then
	#
	# Starting with Cairo 1.12.2, the tarballs are compressed with
	# xz rather than gzip.
	#
	  [ -f cairo-$CAIRO_VERSION.tar.xz ] || curl -O http://cairographics.org/releases/cairo-$CAIRO_VERSION.tar.xz || exit 1
	  xzcat cairo-$CAIRO_VERSION.tar.xz | tar xf - || exit 1
      else
	  [ -f cairo-$CAIRO_VERSION.tar.gz ] || curl -O http://cairographics.org/releases/cairo-$CAIRO_VERSION.tar.gz || exit 1
	  gzcat cairo-$CAIRO_VERSION.tar.gz | tar xf - || exit 1
      fi
      cd cairo-$CAIRO_VERSION
      #./configure --enable-quartz=no || exit 1
      # Maybe follow http://cairographics.org/end_to_end_build_for_mac_os_x/
      ./configure --enable-quartz=yes || exit 1
      #
      # We must avoid the version of libpng that comes with X11; the
      # only way I've found to force that is to forcibly set INCLUDES
      # when we do the build, so that this comes before CAIRO_CFLAGS,
      # which has -I/usr/X11/include added to it before anything
      # connected to libpng is.
      #
      INCLUDES="-I/usr/local/include/libpng15" make $MAKE_BUILD_OPTS || exit 1
      $DO_MAKE_INSTALL || exit 1
      cd ..
      touch cairo-$CAIRO_VERSION-done
  fi
fi

if [ ! -f atk-$ATK_VERSION-done ] ; then
    echo "Downloading, building, and installing ATK:"
    atk_dir=`expr $ATK_VERSION : '\([0-9][0-9]*\.[0-9][0-9]*\).*'`
    [ -f atk-$ATK_VERSION.tar.xz ] || curl -O http://ftp.gnome.org/pub/gnome/sources/atk/$atk_dir/atk-$ATK_VERSION.tar.xz || exit 1
    xzcat atk-$ATK_VERSION.tar.xz | tar xf - || exit 1
    cd atk-$ATK_VERSION
    ./configure || exit 1
    make $MAKE_BUILD_OPTS || exit 1
    $DO_MAKE_INSTALL || exit 1
    cd ..
    touch atk-$ATK_VERSION-done
fi

if [ ! -f pango-$PANGO_VERSION-done ] ; then
    echo "Downloading, building, and installing Pango:"
    pango_dir=`expr $PANGO_VERSION : '\([0-9][0-9]*\.[0-9][0-9]*\).*'`
    PANGO_MAJOR_VERSION="`expr $PANGO_VERSION : '\([0-9][0-9]*\).*'`"
    PANGO_MINOR_VERSION="`expr $PANGO_VERSION : '[0-9][0-9]*\.\([0-9][0-9]*\).*'`"
    if [[ $PANGO_MAJOR_VERSION -gt 1 ||
	  $PANGO_MINOR_VERSION -ge 29 ]]
    then
	#
	# Starting with Pango 1.29, the tarballs are compressed with
	# xz rather than bzip2.
	#
	[ -f pango-$PANGO_VERSION.tar.xz ] || curl -L -O http://ftp.gnome.org/pub/gnome/sources/pango/$pango_dir/pango-$PANGO_VERSION.tar.xz || exit 1
	xzcat pango-$PANGO_VERSION.tar.xz | tar xf - || exit 1
    else
	[ -f pango-$PANGO_VERSION.tar.bz2 ] || curl -L -O http://ftp.gnome.org/pub/gnome/sources/pango/$pango_dir/pango-$PANGO_VERSION.tar.bz2 || exit 1
	gzcat pango-$PANGO_VERSION.tar.bz2 | tar xf - || exit 1
    fi
    cd pango-$PANGO_VERSION
    ./configure || exit 1
    make $MAKE_BUILD_OPTS || exit 1
    $DO_MAKE_INSTALL || exit 1
    cd ..
    touch pango-$PANGO_VERSION-done
fi

if [ ! -f gdk-pixbuf-$GDK_PIXBUF_VERSION-done ] ; then
    echo "Downloading, building, and installing gdk-pixbuf:"
    gdk_pixbuf_dir=`expr $GDK_PIXBUF_VERSION : '\([0-9][0-9]*\.[0-9][0-9]*\).*'`
    [ -f gdk-pixbuf-$GDK_PIXBUF_VERSION.tar.xz ] || curl -L -O http://ftp.gnome.org/pub/gnome/sources/gdk-pixbuf/$gdk_pixbuf_dir/gdk-pixbuf-$GDK_PIXBUF_VERSION.tar.xz || exit 1
    xzcat gdk-pixbuf-$GDK_PIXBUF_VERSION.tar.xz | tar xf - || exit 1
    cd gdk-pixbuf-$GDK_PIXBUF_VERSION
    ./configure --without-libtiff --without-libjpeg || exit 1
    make $MAKE_BUILD_OPTS || exit 1
    $DO_MAKE_INSTALL || exit 1
    cd ..
    touch gdk-pixbuf-$GDK_PIXBUF_VERSION-done
fi

if [ ! -f gtk+-$GTK_VERSION-done ] ; then
    echo "Downloading, building, and installing GTK+:"
    gtk_dir=`expr $GTK_VERSION : '\([0-9][0-9]*\.[0-9][0-9]*\).*'`
    GTK_MAJOR_VERSION="`expr $GTK_VERSION : '\([0-9][0-9]*\).*'`"
    GTK_MINOR_VERSION="`expr $GTK_VERSION : '[0-9][0-9]*\.\([0-9][0-9]*\).*'`"
    GTK_DOTDOT_VERSION="`expr $GTK_VERSION : '[0-9][0-9]*\.[0-9][0-9]*\.\([0-9][0-9]*\).*'`"
    if [[ $GTK_MAJOR_VERSION -gt 2 ||
          $GTK_MINOR_VERSION -gt 24 ||
         ($GTK_MINOR_VERSION -eq 24 && $GTK_DOTDOT_VERSION -ge 5) ]]
    then
	#
	# Starting with GTK+ 2.24.5, the tarballs are compressed with
	# xz rather than gzip, in addition to bzip2; use xz, as we've
	# built and installed it, and as xz compresses better than
	# bzip2 so the tarballs take less time to download.
	#
	[ -f gtk+-$GTK_VERSION.tar.xz ] || curl -L -O http://ftp.gnome.org/pub/gnome/sources/gtk+/$gtk_dir/gtk+-$GTK_VERSION.tar.xz || exit 1
	xzcat gtk+-$GTK_VERSION.tar.xz | tar xf - || exit 1
    else
	[ -f gtk+-$GTK_VERSION.tar.bz2 ] || curl -L -O http://ftp.gnome.org/pub/gnome/sources/gtk+/$gtk_dir/gtk+-$GTK_VERSION.tar.bz2 || exit 1
	gzcat gtk+-$GTK_VERSION.tar.bz2 | tar xf - || exit 1
    fi
    cd gtk+-$GTK_VERSION
    if [ $DARWIN_MAJOR_VERSION -ge "12" ]
    then
	#
	# GTK+ 2.24.10, at least, doesn't build on Mountain Lion with the
	# CUPS printing backend - either the CUPS API changed incompatibly
	# or the backend was depending on non-API implementation details.
	#
	# Configure it out, on Mountain Lion and later, for now.
	# (12 is the Darwin major version number in Mountain Lion.)
	#
	./configure --disable-cups || exit 1
    else
	./configure || exit 1
    fi
    make $MAKE_BUILD_OPTS || exit 1
    $DO_MAKE_INSTALL || exit 1
    cd ..
    touch gtk+-$GTK_VERSION-done
fi

#
# Now we have reached a point where we can build everything including
# the GUI (Wireshark), but not with any optional features such as
# SNMP OID resolution, some forms of decryption, Lua scripting, playback
# of audio, or GeoIP mapping of IP addresses.
#
# We now conditionally download optional libraries to support them;
# the default is to download them all.
#

if [ "$LIBSMI_VERSION" -a ! -f libsmi-$LIBSMI_VERSION-done ] ; then
	echo "Downloading, building, and installing libsmi:"
	[ -f libsmi-$LIBSMI_VERSION.tar.gz ] || curl -L -O ftp://ftp.ibr.cs.tu-bs.de/pub/local/libsmi/libsmi-$LIBSMI_VERSION.tar.gz || exit 1
	gzcat libsmi-$LIBSMI_VERSION.tar.gz | tar xf - || exit 1
	cd libsmi-$LIBSMI_VERSION
	./configure || exit 1
	make $MAKE_BUILD_OPTS || exit 1
	$DO_MAKE_INSTALL || exit 1
	cd ..
	touch libsmi-$LIBSMI_VERSION-done
fi

if [ "$LIBGPG_ERROR_VERSION" -a ! -f libgpg-error-$LIBGPG_ERROR_VERSION-done ] ; then
	echo "Downloading, building, and installing libgpg-error:"
	[ -f libgpg-error-$LIBGPG_ERROR_VERSION.tar.bz2 ] || curl -L -O ftp://ftp.gnupg.org/gcrypt/libgpg-error/libgpg-error-$LIBGPG_ERROR_VERSION.tar.bz2 || exit 1
	bzcat libgpg-error-$LIBGPG_ERROR_VERSION.tar.bz2 | tar xf - || exit 1
	cd libgpg-error-$LIBGPG_ERROR_VERSION
	./configure || exit 1
	make $MAKE_BUILD_OPTS || exit 1
	$DO_MAKE_INSTALL || exit 1
	cd ..
	touch libgpg-error-$LIBGPG_ERROR_VERSION-done
fi

if [ "$LIBGCRYPT_VERSION" -a ! -f libgcrypt-$LIBGCRYPT_VERSION-done ] ; then
	#
	# libgpg-error is required for libgcrypt.
	#
	if [ -z $LIBGPG_ERROR_VERSION ]
	then
		echo "libgcrypt requires libgpg-error, but you didn't install libgpg-error." 1>&2
		exit 1
	fi

	echo "Downloading, building, and installing libgcrypt:"
	[ -f libgcrypt-$LIBGCRYPT_VERSION.tar.gz ] || curl -L -O ftp://ftp.gnupg.org/gcrypt/libgcrypt/libgcrypt-$LIBGCRYPT_VERSION.tar.gz || exit 1
	gzcat libgcrypt-$LIBGCRYPT_VERSION.tar.gz | tar xf - || exit 1
	cd libgcrypt-$LIBGCRYPT_VERSION
	#
	# The assembler language code is not compatible with the OS X
	# x86 assembler (or is it an x86-64 vs. x86-32 issue?).
	#
	# libgcrypt expects gnu89, not c99/gnu99, semantics for
	# "inline".  See, for example:
	#
	#	http://lists.freebsd.org/pipermail/freebsd-ports-bugs/2010-October/198809.html
	#
	CFLAGS="$CFLAGS -std=gnu89" ./configure --disable-asm || exit 1
	make $MAKE_BUILD_OPTS || exit 1
	$DO_MAKE_INSTALL || exit 1
	cd ..
	touch libgcrypt-$LIBGCRYPT_VERSION-done
fi

if [ "$GNUTLS_VERSION" -a ! -f gnutls-$GNUTLS_VERSION-done ] ; then
	#
	# GnuTLS requires libgcrypt (or nettle, in newer versions).
	#
	if [ -z $LIBGCRYPT_VERSION ]
	then
		echo "GnuTLS requires libgcrypt, but you didn't install libgcrypt" 1>&2
		exit 1
	fi

	echo "Downloading, building, and installing GnuTLS:"
	[ -f gnutls-$GNUTLS_VERSION.tar.bz2 ] || curl -L -O http://ftp.gnu.org/gnu/gnutls/gnutls-$GNUTLS_VERSION.tar.bz2 || exit 1
	bzcat gnutls-$GNUTLS_VERSION.tar.bz2 | tar xf - || exit 1
	cd gnutls-$GNUTLS_VERSION
	#
	# Use libgcrypt, not nettle.
	# XXX - is there some reason to prefer nettle?  Or does
	# Wireshark directly use libgcrypt routines?
	#
	./configure --with-libgcrypt --without-p11-kit || exit 1
	make $MAKE_BUILD_OPTS || exit 1
	#
	# The pkgconfig file for GnuTLS says "requires zlib", but OS X,
	# while it supplies zlib, doesn't supply a pkgconfig file for
	# it.
	#
	# Patch the GnuTLS pkgconfig file not to require zlib.
	# (If the capabilities of GnuTLS that Wireshark uses don't
	# depend on building GnuTLS with zlib, an alternative would be
	# to configure it not to use zlib.)
	#
	patch -p0 lib/gnutls.pc.in <../../macosx-support-lib-patches/gnutls-pkgconfig.patch || exit 1
	$DO_MAKE_INSTALL || exit 1
	cd ..
	touch gnutls-$GNUTLS_VERSION-done
fi

if [ "$LUA_VERSION" -a ! -f lua-$LUA_VERSION-done ] ; then
	echo "Downloading, building, and installing Lua:"
	[ -f lua-$LUA_VERSION.tar.gz ] || curl -L -O http://www.lua.org/ftp/lua-$LUA_VERSION.tar.gz || exit 1
	gzcat lua-$LUA_VERSION.tar.gz | tar xf - || exit 1
	cd lua-$LUA_VERSION
	make $MAKE_BUILD_OPTS macosx || exit 1
	$DO_MAKE_INSTALL || exit 1
	cd ..
	touch lua-$LUA_VERSION-done
fi

if [ "$PORTAUDIO_VERSION" -a ! -f portaudio-done ] ; then
	echo "Downloading, building, and installing PortAudio:"
	[ -f $PORTAUDIO_VERSION.tgz ] || curl -L -O http://www.portaudio.com/archives/$PORTAUDIO_VERSION.tgz || exit 1
	gzcat $PORTAUDIO_VERSION.tgz | tar xf - || exit 1
	cd portaudio
	#
	# Un-comment an include that's required on Lion.
	#
	patch -p0 include/pa_mac_core.h <../../macosx-support-lib-patches/portaudio-pa_mac_core.h.patch
	#
	# Fix a bug that showed up with clang (but is a bug with any
	# compiler).
	#
	patch -p0 src/hostapi/coreaudio/pa_mac_core.c <../../macosx-support-lib-patches/portaudio-pa_mac_core.c.patch
	#
	# Disable fat builds - the configure script doesn't work right
	# with Xcode 4 if you leave them enabled, and we don't build
	# any other libraries fat (GLib, for example, would be very
	# hard to build fat), so there's no advantage to having PortAudio
	# built fat.
	#
	# Set the minimum OS X version to 10.4, to suppress some
	# deprecation warnings.
	#
<<<<<<< HEAD
	CFLAGS="-mmacosx-version-min=10.4" ./configure --disable-mac-universal || exit 1
	make -j 3 || exit 1
=======
	CFLAGS="$CFLAGS -mmacosx-version-min=10.4" ./configure --disable-mac-universal || exit 1
	make $MAKE_BUILD_OPTS || exit 1
>>>>>>> f3f15607
	$DO_MAKE_INSTALL || exit 1
	cd ..
	touch portaudio-done
fi

if [ "$GEOIP_VERSION" -a ! -f geoip-$GEOIP_VERSION-done ]
then
	echo "Downloading, building, and installing GeoIP API:"
	[ -f GeoIP-$GEOIP_VERSION.tar.gz ] || curl -L -O http://geolite.maxmind.com/download/geoip/api/c/GeoIP-$GEOIP_VERSION.tar.gz || exit 1
	gzcat GeoIP-$GEOIP_VERSION.tar.gz | tar xf - || exit 1
	cd GeoIP-$GEOIP_VERSION
	./configure || exit 1
	#
	# Grr.  Their man pages "helpfully" have an ISO 8859-1
	# copyright symbol in the copyright notice, but OS X's
	# default character encoding is UTF-8.  sed on Mountain
	# Lion barfs at the "illegal character sequence" represented
	# by an ISO 8859-1 copyright symbol, as it's not a valid
	# UTF-8 sequence.
	#
	# iconv the relevant man pages into UTF-8.
	#
	for i in geoipupdate.1.in geoiplookup6.1.in geoiplookup.1.in
	do
		iconv -f iso8859-1 -t utf-8 man/"$i" >man/"$i".tmp &&
		    mv man/"$i".tmp man/"$i"
	done
	make $MAKE_BUILD_OPTS || exit 1
	$DO_MAKE_INSTALL || exit 1
	cd ..
	touch geoip-$GEOIP_VERSION-done
fi

echo ""

echo "You are now prepared to build Wireshark. To do so do:"
echo "export PKG_CONFIG_PATH=/usr/local/lib/pkgconfig:/usr/X11/lib/pkgconfig"
echo ""
if [ -n "$CMAKE" ]; then
  echo "mkdir build; cd build"
  echo "cmake .."
  echo
  echo "or"
  echo
fi
echo "./autogen.sh"
echo "mkdir build; cd build"
echo "../configure"
echo ""
echo "make $MAKE_BUILD_OPTS"
echo "make install"

echo ""

echo "Make sure you are allowed capture access to the network devices"
echo "See: http://wiki.wireshark.org/CaptureSetup/CapturePrivileges"

echo ""

exit 0<|MERGE_RESOLUTION|>--- conflicted
+++ resolved
@@ -9,6 +9,350 @@
 #
 
 DARWIN_MAJOR_VERSION=`uname -r | sed 's/\([0-9]*\).*/\1/'`
+
+#
+# Versions to download and install.
+#
+# The following libraries and tools are required.
+#
+GETTEXT_VERSION=0.18.2
+GLIB_VERSION=2.36.0
+PKG_CONFIG_VERSION=0.28
+ATK_VERSION=2.8.0
+PANGO_VERSION=1.30.1
+PNG_VERSION=1.5.17
+PIXMAN_VERSION=0.26.0
+CAIRO_VERSION=1.12.2
+GDK_PIXBUF_VERSION=2.28.0
+if [ -z "$GTK3" ]; then
+    GTK_VERSION=2.24.17
+else
+    GTK_VERSION=3.5.2
+fi
+
+#
+# Some package need xz to unpack their current source.
+# xz is not yet provided with OS X.
+#
+XZ_VERSION=5.0.4
+
+# In case we want to build with cmake
+CMAKE_VERSION=2.8.10.2
+
+#
+# The following libraries are optional.
+# Comment them out if you don't want them, but note that some of
+# the optional libraries are required by other optional libraries.
+#
+LIBSMI_VERSION=0.4.8
+#
+# libgpg-error is required for libgcrypt.
+#
+LIBGPG_ERROR_VERSION=1.10
+#
+# libgcrypt is required for GnuTLS.
+# XXX - the link for "Libgcrypt source code" at
+# http://www.gnupg.org/download/#libgcrypt is for 1.5.0, and is a bzip2
+# file, but http://directory.fsf.org/project/libgcrypt/ lists only
+# 1.4.6.
+#
+LIBGCRYPT_VERSION=1.5.0
+GNUTLS_VERSION=2.12.19
+# Stay with Lua 5.1 when updating until the code has been changed
+# to support 5.2
+LUA_VERSION=5.1.5
+PORTAUDIO_VERSION=pa_stable_v19_20111121
+#
+# XXX - they appear to have an unversioned gzipped tarball for the
+# current version; should we just download that, with some other
+# way of specifying whether to download the GeoIP API?
+#
+GEOIP_VERSION=1.4.8
+
+#
+# GNU autotools; they're provided with releases up to Snow Leopard, but
+# not in later releases.
+#
+if [[ $DARWIN_MAJOR_VERSION -gt 10 ]]; then
+    AUTOCONF_VERSION=2.69
+    AUTOMAKE_VERSION=1.13.3
+    LIBTOOL_VERSION=2.4.2
+fi
+
+uninstall() {
+    if [ -d macosx-support-libs ]
+    then
+        cd macosx-support-libs
+
+        #
+        # Uninstall items in the reverse order from the order in which they're
+        # installed.  Only uninstall if we're configured to install them and
+        # if the download/build/install process completed.
+        #
+        # We also do a "make distclean", so that we don't have leftovers from
+        # old configurations.
+        #
+        if [ "$GEOIP_VERSION" -a -f geoip-$GEOIP_VERSION-done ]
+        then
+            echo "Uninstalling GeoIP API:"
+            cd GeoIP-$GEOIP_VERSION
+            $DO_MAKE_UNINSTALL || exit 1
+            make distclean || exit 1
+            cd ..
+            rm geoip-$GEOIP_VERSION-done
+        fi
+
+        if [ "$PORTAUDIO_VERSION" -a -f portaudio-done ] ; then
+            echo "Uninstalling PortAudio:"
+            cd portaudio
+            $DO_MAKE_UNINSTALL || exit 1
+            make distclean || exit 1
+            cd ..
+            rm portaudio-done
+        fi
+
+        if [ "$LUA_VERSION" -a -f lua-$LUA_VERSION-done ] ; then
+            echo "Uninstalling Lua:"
+            #
+            # Lua has no "make uninstall", so just remove stuff manually.
+            # There's no configure script, so there's no need for
+            # "make distclean", either; just do "make clean".
+            #
+            (cd /usr/local/bin; $DO_RM -f lua luac)
+            (cd /usr/local/include; $DO_RM -f lua.h luaconf.h lualib.h lauxlib.h lua.hpp)
+            (cd /usr/local/lib; $DO_RM -f liblua.a)
+            (cd /usr/local/man; $DO_RM -f lua.1 luac.1)
+            cd lua-$LUA_VERSION
+            make clean || exit 1
+            cd ..
+            rm lua-$LUA_VERSION-done
+        fi
+
+        if [ "$GNUTLS_VERSION" -a -f gnutls-$GNUTLS_VERSION-done ] ; then
+            echo "Uninstalling GnuTLS:"
+            cd gnutls-$GNUTLS_VERSION
+            $DO_MAKE_UNINSTALL || exit 1
+            make distclean || exit 1
+            cd ..
+            rm gnutls-$GNUTLS_VERSION-done
+        fi
+
+        if [ "$LIBGCRYPT_VERSION" -a -f libgcrypt-$LIBGCRYPT_VERSION-done ] ; then
+            echo "Uninstalling libgcrypt:"
+            cd libgcrypt-$LIBGCRYPT_VERSION
+            $DO_MAKE_UNINSTALL || exit 1
+            make distclean || exit 1
+            cd ..
+            rm libgcrypt-$LIBGCRYPT_VERSION-done
+        fi
+
+        if [ "$LIBGPG_ERROR_VERSION" -a -f libgpg-error-$LIBGPG_ERROR_VERSION-done ] ; then
+            echo "Uninstalling libgpg-error:"
+            cd libgpg-error-$LIBGPG_ERROR_VERSION
+            $DO_MAKE_UNINSTALL || exit 1
+            make distclean || exit 1
+            cd ..
+            rm libgpg-error-$LIBGPG_ERROR_VERSION-done
+        fi
+
+        if [ "$LIBSMI_VERSION" -a -f libsmi-$LIBSMI_VERSION-done ] ; then
+            echo "Uninstalling libsmi:"
+            cd libsmi-$LIBSMI_VERSION
+            $DO_MAKE_UNINSTALL || exit 1
+            make distclean || exit 1
+            cd ..
+            rm libsmi-$LIBSMI_VERSION-done
+        fi
+
+        if [ -f gtk+-$GTK_VERSION-done ] ; then
+            echo "Uninstalling GTK+:"
+            cd gtk+-$GTK_VERSION
+            $DO_MAKE_UNINSTALL || exit 1
+            make distclean || exit 1
+            cd ..
+            rm gtk+-$GTK_VERSION-done
+        fi
+
+        if [ -f gdk-pixbuf-$GDK_PIXBUF_VERSION-done ] ; then
+            echo "Uninstalling gdk-pixbuf:"
+            cd gdk-pixbuf-$GDK_PIXBUF_VERSION
+            $DO_MAKE_UNINSTALL || exit 1
+            make distclean || exit 1
+            cd ..
+            rm gdk-pixbuf-$GDK_PIXBUF_VERSION-done
+        fi
+
+        if [ -f pango-$PANGO_VERSION-done ] ; then
+            echo "Uninstalling Pango:"
+            cd pango-$PANGO_VERSION
+            $DO_MAKE_UNINSTALL || exit 1
+            make distclean || exit 1
+            cd ..
+            rm pango-$PANGO_VERSION-done
+        fi
+
+        if [ -f atk-$ATK_VERSION-done ] ; then
+            echo "Uninstalling ATK:"
+            cd atk-$ATK_VERSION
+            $DO_MAKE_UNINSTALL || exit 1
+            make distclean || exit 1
+            cd ..
+            rm atk-$ATK_VERSION-done
+        fi
+
+        if [ -f cairo-$CAIRO_VERSION-done ] ; then
+            echo "Uninstalling Cairo:"
+            cd cairo-$CAIRO_VERSION
+            $DO_MAKE_INSTALL || exit 1
+            make distclean || exit 1
+            cd ..
+            rm cairo-$CAIRO_VERSION-done
+        fi
+
+        if [ -f pixman-$PIXMAN_VERSION-done ] ; then
+            echo "Uninstalling pixman:"
+            cd pixman-$PIXMAN_VERSION
+            $DO_MAKE_UNINSTALL || exit 1
+            make distclean || exit 1
+            cd ..
+            rm pixman-$PIXMAN_VERSION-done
+        fi
+
+        if [ -f libpng-$PNG_VERSION-done ] ; then
+            echo "Uninstalling libpng:"
+            cd libpng-$PNG_VERSION
+            $DO_MAKE_UNINSTALL || exit 1
+            make distclean || exit 1
+            cd ..
+            rm libpng-$PNG_VERSION-done
+        fi
+
+        if [ -f pkg-config-$PKG_CONFIG_VERSION-done ] ; then
+            echo "Uninstalling pkg-config:"
+            cd pkg-config-$PKG_CONFIG_VERSION
+            $DO_MAKE_UNINSTALL || exit 1
+            make distclean || exit 1
+            cd ..
+            rm pkg-config-$PKG_CONFIG_VERSION-done
+        fi
+
+        if [ -f glib-$GLIB_VERSION-done ] ; then
+            echo "Uninstalling GLib:"
+            cd glib-$GLIB_VERSION
+            $DO_MAKE_UNINSTALL || exit 1
+            make distclean || exit 1
+            cd ..
+            rm glib-$GLIB_VERSION-done
+        fi
+
+        if [ -f gettext-$GETTEXT_VERSION-done ] ; then
+            echo "Uninstalling GNU gettext:"
+            cd gettext-$GETTEXT_VERSION
+            $DO_MAKE_UNINSTALL || exit 1
+            make distclean || exit 1
+            cd ..
+            rm gettext-$GETTEXT_VERSION-done
+        fi
+
+        if [ -n "$CMAKE" -a -f cmake-$CMAKE_VERSION-done ]; then
+            echo "Uninstalling CMAKE:"
+            cd cmake-$CMAKE_VERSION
+            $DO_MAKE_UNINSTALL || exit 1
+            make distclean || exit 1
+            cd ..
+            rm cmake-$CMAKE_VERSION-done
+        fi
+
+        if [ "$LIBTOOL_VERSION" -a -f libtool-$LIBTOOL_VERSION-done ] ; then
+            echo "Uninstalling GNU libtool:"
+            cd libtool-$LIBTOOL_VERSION
+            mv /usr/local/bin/glibtool /usr/local/bin/libtool
+            mv /usr/local/bin/glibtoolize /usr/local/bin/libtoolize
+            $DO_MAKE_UNINSTALL || exit 1
+            make distclean || exit 1
+            cd ..
+            rm libtool-$LIBTOOL_VERSION-done
+        fi
+
+        if [ "$AUTOMAKE_VERSION" -a -f automake-$AUTOMAKE_VERSION-done ] ; then
+            echo "Uninstalling GNU automake:"
+            cd automake-$AUTOMAKE_VERSION
+            $DO_MAKE_UNINSTALL || exit 1
+            make distclean || exit 1
+            cd ..
+            rm automake-$AUTOMAKE_VERSION-done
+        fi
+
+        if [ "$AUTOCONF_VERSION" -a -f autoconf-$AUTOCONF_VERSION-done ] ; then
+            echo "Uninstalling GNU autoconf:"
+            cd autoconf-$AUTOCONF_VERSION
+            $DO_MAKE_UNINSTALL || exit 1
+            make distclean || exit 1
+            cd ..
+            rm autoconf-$AUTOCONF_VERSION-done
+        fi
+
+        if [ "$XZ_VERSION" -a -f xz-$XZ_VERSION-done ] ; then
+            echo "Uninstalling xz:"
+            cd xz-$XZ_VERSION
+            $DO_MAKE_UNINSTALL || exit 1
+            make distclean || exit 1
+            cd ..
+            rm xz-$XZ_VERSION-done
+        fi
+    fi
+}
+
+#
+# Do we have permission to write in /usr/local?
+#
+# If so, assume we have permission to write in its subdirectories.
+# (If that's not the case, this test needs to check the subdirectories
+# as well.)
+#
+# If not, do "make install", "make uninstall", and the removes for Lua
+# with sudo.
+#
+if [ -w /usr/local ]
+then
+    DO_MAKE_INSTALL="make install"
+    DO_MAKE_UNINSTALL="make uninstall"
+    DO_RM="rm"
+else
+    DO_MAKE_INSTALL="sudo make install"
+    DO_MAKE_UNINSTALL="sudo make uninstall"
+    DO_RM="sudo rm"
+fi
+
+#
+# Parse command-line flags:
+#
+# -h - print help.
+# -t <target> - build libraries so that they'll work on the specified
+# version of OS X and later versions.
+# -u - do an uninstall.
+#
+while getopts ht:u name
+do
+    case $name in
+    u)
+        do_uninstall=yes
+        ;;
+    t)
+        min_osx_target="$OPTARG"
+        ;;
+    h|?)
+        echo "Usage: macosx-setup.sh [ -t <target> ] [ -u ]" 1>&1
+        exit 0
+        ;;
+    esac
+done
+
+if [ "$do_uninstall" = "yes" ]
+then
+    uninstall
+    exit 0
+fi
 
 #
 # To make this work on Leopard will take a lot of work.
@@ -86,8 +430,8 @@
 # with gdk-pixbuf).
 #
 if [[ $DARWIN_MAJOR_VERSION -le 9 ]]; then
-	echo "This script does not support any versions of OS X before Snow Leopard" 1>&2 
-	exit 1
+    echo "This script does not support any versions of OS X before Snow Leopard" 1>&2 
+    exit 1
 fi
 
 # To set up a GTK3 environment
@@ -95,8 +439,6 @@
 # To build cmake
 # CMAKE=1
 #
-<<<<<<< HEAD
-=======
 # To build all libraries as 32-bit libraries uncomment the following three lines.
 # export CFLAGS="$CFLAGS -arch i386"
 # export CXXFLAGS="$CXXFLAGS -arch i386"
@@ -110,76 +452,96 @@
 fi
 
 #
->>>>>>> f3f15607
-# Versions to download and install.
-#
-# The following libraries and tools are required.
-#
-GETTEXT_VERSION=0.18.2
-GLIB_VERSION=2.36.0
-PKG_CONFIG_VERSION=0.28
-ATK_VERSION=2.8.0
-PANGO_VERSION=1.30.1
-PNG_VERSION=1.5.14
-PIXMAN_VERSION=0.26.0
-CAIRO_VERSION=1.12.2
-GDK_PIXBUF_VERSION=2.28.0
-if [ -z "$GTK3" ]; then
-  GTK_VERSION=2.24.17
+# Was a minimum target release specified?
+#
+if [ ! -z "$min_osx_target" ]
+then
+    #
+    # Look for the SDK for that release, and build libraries against
+    # it rather than against the headers and, more importantly,
+    # libraries that come with the OS, so that we don't end up with
+    # support libraries that only work on the OS version on which
+    # we built them, not earlier versions of the same release, or
+    # earlier releases if the minimum is earlier.
+    #
+    for i in /Developer/SDKs \
+        /Applications/Xcode.app/Contents/Developer/Platforms/MacOSX.platform/Developer/SDKs \
+        /Library/Developer/CommandLineTools/SDKs
+    do
+        if [ -d "$i"/"MacOSX$min_osx_target.sdk" ]
+        then
+            SDKPATH="$i"/"MacOSX$min_osx_target.sdk"
+            break
+        fi
+    done
+
+    if [ -z "$SDKPATH" ]
+    then
+        echo "macosx-setup.sh: Couldn't find the SDK for OS X $min_osx_target" 1>&2
+        exit 1
+    fi
+
+    #
+    # Make sure there are links to /usr/local/include and /usr/local/lib
+    # in the SDK's usr/local.
+    #
+    if [ ! -e $SDKPATH/usr/local/include ]
+    then
+        if [ ! -d $SDKPATH/usr/local ]
+        then
+            sudo mkdir $SDKPATH/usr/local
+        fi
+        sudo ln -s /usr/local/include $SDKPATH/usr/local/include
+    fi
+    if [ ! -e $SDKPATH/usr/local/lib ]
+    then
+        if [ ! -d $SDKPATH/usr/local ]
+        then
+            sudo mkdir $SDKPATH/usr/local
+        fi
+        sudo ln -s /usr/local/lib $SDKPATH/usr/local/lib
+    fi
+
+    #
+    # Set the minimum OS version for which to build to the specified
+    # minimum target OS version, so we don't, for example, end up using
+    # linker features supported by the OS verson on which we're building
+    # but not by the target version.
+    #
+    VERSION_MIN_FLAGS="-mmacosx-version-min=$min_osx_target"
+
+    #
+    # Compile and link against the SDK.
+    #
+    SDKFLAGS="-isysroot $SDKPATH"
+
+    if [[ "$min_osx_target" == "10.5" ]]
+    then
+        #
+        # Cairo is part of Mac OS X 10.6 and later.
+        # The *headers* are supplied by 10.5, but the *libraries*
+        # aren't, so we have to build it if we're building for 10.5.
+        #
+        cairo_not_in_the_os=yes
+    fi
 else
-  GTK_VERSION=3.5.2
-fi
-
-#
-# Some package need xz to unpack their current source.
-# xz is not available on OSX (Snow Leopard).
-#
-XZ_VERSION=5.0.4
-
-# In case we want to build with cmake
-CMAKE_VERSION=2.8.10.2
-
-#
-# The following libraries are optional.
-# Comment them out if you don't want them, but note that some of
-# the optional libraries are required by other optional libraries.
-#
-LIBSMI_VERSION=0.4.8
-#
-# libgpg-error is required for libgcrypt.
-#
-LIBGPG_ERROR_VERSION=1.10
-#
-# libgcrypt is required for GnuTLS.
-# XXX - the link for "Libgcrypt source code" at
-# http://www.gnupg.org/download/#libgcrypt is for 1.5.0, and is a bzip2
-# file, but http://directory.fsf.org/project/libgcrypt/ lists only
-# 1.4.6.
-#
-LIBGCRYPT_VERSION=1.5.0
-GNUTLS_VERSION=2.12.19
-# Stay with Lua 5.1 when updating until the code has been changed
-# to support 5.2
-LUA_VERSION=5.1.5
-PORTAUDIO_VERSION=pa_stable_v19_20111121
-#
-# XXX - they appear to have an unversioned gzipped tarball for the
-# current version; should we just download that, with some other
-# way of specifying whether to download the GeoIP API?
-#
-GEOIP_VERSION=1.4.8
-
-# GNU auto tools
-AUTOCONF_VERSION=2.69
-AUTOMAKE_VERSION=1.13.3
-LIBTOOL_VERSION=2.4.2
+    #
+    # We're building for the OS version on which we're running; if it's
+    # Leopard or earlier, we need to build Cairo - see above.
+    # The major version number of Darwin in 10.5 is 9.
+    #
+    if [[ $DARWIN_MAJOR_VERSION = "9" ]]
+    then
+        cairo_not_in_the_os=yes
+    fi
+fi
 
 #
 # You need Xcode installed to get the compilers.
 #
 if [ ! -x /usr/bin/xcodebuild ]; then
-	echo "Please install Xcode first (should be available on DVD or from http://developer.apple.com/xcode/index.php)."
-	exit 1
+    echo "Please install Xcode first (should be available on DVD or from http://developer.apple.com/xcode/index.php)."
+    exit 1
 fi
 
 #
@@ -189,24 +551,8 @@
 # at least some versions of OS X.)
 #
 if [ ! -d /usr/X11/include ]; then
-	echo "Please install X11 and the X11 SDK first."
-	exit 1
-fi
-
-#
-# Do we have permission to write in /usr/local?
-#
-# If so, assume we have permission to write in its subdirectories.
-# (If that's not the case, this test needs to check the subdirectories
-# as well.)
-#
-# If not, do "make install" with sudo.
-#
-if [ -w /usr/local ]
-then
-	DO_MAKE_INSTALL="make install"
-else
-	DO_MAKE_INSTALL="sudo make install"
+    echo "Please install X11 and the X11 SDK first."
+    exit 1
 fi
 
 export PKG_CONFIG_PATH=/usr/local/lib/pkgconfig:/usr/X11/lib/pkgconfig
@@ -217,22 +563,12 @@
 #
 if [ ! -d macosx-support-libs ]
 then
-	mkdir macosx-support-libs || exit 1
+    mkdir macosx-support-libs || exit 1
 fi
 cd macosx-support-libs
 
 # Start with xz: It is the sole download format of glib later than 2.31.2
 #
-<<<<<<< HEAD
-echo "Downloading, building, and installing xz:"
-curl -O http://tukaani.org/xz/xz-$XZ_VERSION.tar.bz2 || exit 1
-tar xf xz-$XZ_VERSION.tar.bz2 || exit 1
-cd xz-$XZ_VERSION
-CFLAGS="-D_FORTIFY_SOURCE=0" ./configure || exit 1
-make -j 3 || exit 1
-$DO_MAKE_INSTALL || exit 1
-cd ..
-=======
 if [ "$XZ_VERSION" -a ! -f xz-$XZ_VERSION-done ] ; then
     echo "Downloading, building, and installing xz:"
     [ -f xz-$XZ_VERSION.tar.bz2 ] || curl -O http://tukaani.org/xz/xz-$XZ_VERSION.tar.bz2 || exit 1
@@ -244,7 +580,6 @@
     cd ..
     touch xz-$XZ_VERSION-done
 fi
->>>>>>> f3f15607
 
 if [ "$AUTOCONF_VERSION" -a ! -f autoconf-$AUTOCONF_VERSION-done ] ; then
     echo "Downloading, building and installing GNU autoconf..."
@@ -308,63 +643,12 @@
 # with the result being a huge train wreck.  Define _FORTIFY_SOURCE
 # as 0 in an attempt to keep the trains on separate tracks.
 #
-<<<<<<< HEAD
-echo "Downloading, building, and installing GNU gettext:"
-curl -O http://ftp.gnu.org/pub/gnu/gettext/gettext-$GETTEXT_VERSION.tar.gz || exit 1
-tar xf gettext-$GETTEXT_VERSION.tar.gz || exit 1
-cd gettext-$GETTEXT_VERSION
-CFLAGS="-D_FORTIFY_SOURCE=0" ./configure || exit 1
-make -j 3 || exit 1
-$DO_MAKE_INSTALL || exit 1
-cd ..
-
-echo "Downloading, building, and installing GLib:"
-glib_dir=`expr $GLIB_VERSION : '\([0-9][0-9]*\.[0-9][0-9]*\).*'`
-curl -L -O http://ftp.gnome.org/pub/gnome/sources/glib/$glib_dir/glib-$GLIB_VERSION.tar.xz || exit 1
-xzcat glib-$GLIB_VERSION.tar.xz | tar xf - || exit 1
-cd glib-$GLIB_VERSION
-#
-# OS X ships with libffi, but doesn't provide its pkg-config file;
-# explicitly specify LIBFFI_CFLAGS and LIBFFI_LIBS, so the configure
-# script doesn't try to use pkg-config to get the appropriate
-# CFLAGS and LIBS.
-#
-# And, what's worse, at least with the version of Xcode that comes
-# with Leopard, /usr/include/ffi/fficonfig.h doesn't define MACOSX,
-# which causes the build of GLib to fail.  If we don't find
-# "#define.*MACOSX" in /usr/include/ffi/fficonfig.h, explictly
-# define it.
-#
-if grep -qs '#define.*MACOSX' /usr/include/ffi/fficonfig.h
-then
-	# It's defined, nothing to do
-	LIBFFI_CFLAGS="-I/usr/include/ffi" LIBFFI_LIBS="-lffi" ./configure || exit 1
-else
-	CFLAGS="-DMACOSX" LIBFFI_CFLAGS="-I/usr/include/ffi" LIBFFI_LIBS="-lffi" ./configure || exit 1
-fi
-make -j 3 || exit 1
-# Apply patch: we depend on libffi, but pkg-config doesn't get told.
-patch -p0 <../../macosx-support-lib-patches/glib-pkgconfig.patch || exit 1
-$DO_MAKE_INSTALL || exit 1
-cd ..
-
-echo "Downloading, building, and installing pkg-config:"
-curl -O http://pkgconfig.freedesktop.org/releases/pkg-config-$PKG_CONFIG_VERSION.tar.gz || exit 1
-tar xf pkg-config-$PKG_CONFIG_VERSION.tar.gz || exit 1
-cd pkg-config-$PKG_CONFIG_VERSION
-# Avoid another pkgconfig call
-GLIB_CFLAGS="-I/usr/local/include/glib-2.0 -I/usr/local/lib/glib-2.0/include" GLIB_LIBS="-L/usr/local/lib -lglib-2.0 -lintl" ./configure || exit 1
-# ./configure || exit 1
-make -j 3 || exit 1
-$DO_MAKE_INSTALL || exit 1
-cd ..
-=======
 if [ ! -f gettext-$GETTEXT_VERSION-done ] ; then
     echo "Downloading, building, and installing GNU gettext:"
     [ -f gettext-$GETTEXT_VERSION.tar.gz ] || curl -O http://ftp.gnu.org/pub/gnu/gettext/gettext-$GETTEXT_VERSION.tar.gz || exit 1
     gzcat gettext-$GETTEXT_VERSION.tar.gz | tar xf - || exit 1
     cd gettext-$GETTEXT_VERSION
-    CFLAGS="$CFLAGS -D_FORTIFY_SOURCE=0" ./configure || exit 1
+    CFLAGS="$CFLAGS -D_FORTIFY_SOURCE=0 $VERSION_MIN_FLAGS $SDKFLAGS" LDFLAGS="$LDFLAGS $VERSION_MIN_FLAGS $SDKFLAGS" ./configure || exit 1
     make $MAKE_BUILD_OPTS || exit 1
     $DO_MAKE_INSTALL || exit 1
     cd ..
@@ -381,7 +665,7 @@
     # OS X ships with libffi, but doesn't provide its pkg-config file;
     # explicitly specify LIBFFI_CFLAGS and LIBFFI_LIBS, so the configure
     # script doesn't try to use pkg-config to get the appropriate
-    # CFLAGS and LIBS.
+    # C flags and loader flags.
     #
     # And, what's worse, at least with the version of Xcode that comes
     # with Leopard, /usr/include/ffi/fficonfig.h doesn't define MACOSX,
@@ -389,25 +673,28 @@
     # "#define.*MACOSX" in /usr/include/ffi/fficonfig.h, explictly
     # define it.
     #
-    # While we're at it, suppress -Wformat-nonliteral to avoid a clang
-    # bug where it issues bogus warnings.
+    # While we're at it, suppress -Wformat-nonliteral to avoid a case
+    # where clang's stricter rules on when not to complain about
+    # non-literal format arguments cause it to complain about code
+    # that's safe but it wasn't told that.  See my comment #25 in
+    # GNOME bug 691608:
+    #
+    #	https://bugzilla.gnome.org/show_bug.cgi?id=691608#c25
     #
     # First, determine where the system include files are.  (It's not
-    # necessarily /usr/include.)
-    #
-    testfile=/tmp/test$$.c
-    trap "rm -f $testfile" 0
-    echo "#include <ffi/ffi.h>" > $testfile
-    includedir=`gcc -M $testfile | sed -n -e 's;[\\];;' -e 's/^ *//' -e 's/ *$//' -e 's;/ffi/ffi\.h;;p'`
-    rm -f $testfile
+    # necessarily /usr/include.)  There's a bit of a greasy hack here;
+    # pre-5.x versions of the developer tools don't support the
+    # --show-sdk-path option, and will produce no output, so includedir
+    # will be set to /usr/include (in those older versions of the
+    # developer tools, there is a /usr/include directory).
+    #
+    includedir=`xcrun --show-sdk-path 2>/dev/null`/usr/include
     if grep -qs '#define.*MACOSX' $includedir/ffi/fficonfig.h
     then
-	# It's defined, nothing to do
-	CFLAGS="$CFLAGS -Wno-format-nonliteral" LIBFFI_CFLAGS="$CFLAGS -I$includedir/ffi" LIBFFI_LIBS="$LDFLAGS -lffi" ./configure || exit 1
-	CFLAGS="$CFLAGS -Wno-format-nonliteral" LIBFFI_CFLAGS="$CFLAGS -I$includedir/ffi" LIBFFI_LIBS="$LDFLAGS -lffi" env | egrep LIBFFI_CFLAGS
+        # It's defined, nothing to do
+        LIBFFI_CFLAGS="-I $includedir/ffi" LIBFFI_LIBS="-lffi" CFLAGS="$CFLAGS -Wno-format-nonliteral $VERSION_MIN_FLAGS $SDKFLAGS" LDFLAGS="$LDFLAGS $VERSION_MIN_FLAGS $SDKFLAGS" ./configure || exit 1
     else
-	CFLAGS="$CFLAGS -DMACOSX -Wno-format-nonliteral" LIBFFI_CFLAGS="$CFLAGS -I$includedir/ffi" LIBFFI_LIBS="LDFLAGS-lffi" ./configure || exit 1
-	CFLAGS="$CFLAGS -DMACOSX -Wno-format-nonliteral" LIBFFI_CFLAGS="$CFLAGS -I$includedir/ffi" LIBFFI_LIBS="LDFLAGS-lffi" env | egrep LIBFFI_CFLAGS
+        LIBFFI_CFLAGS="-I $includedir/ffi" LIBFFI_LIBS="-lffi" CFLAGS="$CFLAGS -DMACOSX -Wno-format-nonliteral $VERSION_MIN_FLAGS $SDKFLAGS" LDFLAGS="$LDFLAGS $VERSION_MIN_FLAGS $SDKFLAGS" ./configure || exit 1
     fi
     make $MAKE_BUILD_OPTS || exit 1
     # Apply patch: we depend on libffi, but pkg-config doesn't get told.
@@ -422,104 +709,108 @@
     [ -f pkg-config-$PKG_CONFIG_VERSION.tar.gz ] || curl -O http://pkgconfig.freedesktop.org/releases/pkg-config-$PKG_CONFIG_VERSION.tar.gz || exit 1
     gzcat pkg-config-$PKG_CONFIG_VERSION.tar.gz | tar xf - || exit 1
     cd pkg-config-$PKG_CONFIG_VERSION
-    # Avoid another pkgconfig call
-    GLIB_CFLAGS="$CFLAGS -I/usr/local/include/glib-2.0 -I/usr/local/lib/glib-2.0/include" GLIB_LIBS="$LDFLAGS -L/usr/local/lib -lglib-2.0 -lintl" ./configure || exit 1
+    # Avoid another pkgconfig call, because we don't have pkg-config
+    # yet
+    GLIB_CFLAGS="-I/usr/local/include/glib-2.0 -I/usr/local/lib/glib-2.0/include" GLIB_LIBS="-L/usr/local/lib -lglib-2.0 -lintl" CFLAGS="$CFLAGS $VERSION_MIN_FLAGS $SDKFLAGS" LDFLAGS="$LDFLAGS $VERSION_MIN_FLAGS $SDKFLAGS" ./configure || exit 1
     make $MAKE_BUILD_OPTS || exit 1
     $DO_MAKE_INSTALL || exit 1
     cd ..
     touch pkg-config-$PKG_CONFIG_VERSION-done
 fi
->>>>>>> f3f15607
 
 #
 # Now we have reached a point where we can build everything but
 # the GUI (Wireshark).
 #
-# Cairo is part of Mac OS X 10.6 and 10.7.
-# The *headers* are supplied by 10.5, but the *libraries* aren't, so
-# we have to build it on 10.5.
 # GTK+ 3 requires a newer Cairo build than the one that comes with
 # 10.6, so we build Cairo if we are using GTK+ 3.
+#
 # In 10.6 and 10.7, it's an X11 library; if we build with "native" GTK+
 # rather than X11 GTK+, we might have to build and install Cairo.
-# The major version number of Darwin in 10.5 is 9.
-#
-if [[ -n "$GTK3" || $DARWIN_MAJOR_VERSION = "9" ]]; then
-  #
-  # Requirements for Cairo first
-  #
-  # The libpng that comes with the X11 for leopard has a bogus
-  # pkg-config file that lies about where the header files are,
-  # which causes other packages not to be able to find its
-  # headers.
-  #
-  if [ ! -f libpng-$PNG_VERSION-done ] ; then
-      echo "Downloading, building, and installing libpng:"
-      [ -f libpng-$PNG_VERSION.tar.xz ] || curl -O ftp://ftp.simplesystems.org/pub/libpng/png/src/libpng-$PNG_VERSION.tar.xz
-      xzcat libpng-$PNG_VERSION.tar.xz | tar xf - || exit 1
-      cd libpng-$PNG_VERSION
-      ./configure || exit 1
-      make $MAKE_BUILD_OPTS || exit 1
-      $DO_MAKE_INSTALL || exit 1
-      cd ..
-	touch libpng-$PNG_VERSION-done
-    fi
-
-  #
-  # The libpixman that comes with the X11 for Leopard is too old
-  # to support Cairo's image surface backend feature (which requires
-  # pixman-1 >= 0.22.0).
-  #
-  if [ ! -f pixman-$PIXMAN_VERSION-done ] ; then
-      echo "Downloading, building, and installing pixman:"
-      [ -f pixman-$PIXMAN_VERSION.tar.gz ] || curl -O http://www.cairographics.org/releases/pixman-$PIXMAN_VERSION.tar.gz
-      gzcat pixman-$PIXMAN_VERSION.tar.gz | tar xf - || exit 1
-      cd pixman-$PIXMAN_VERSION
-      ./configure || exit 1
-      make $MAKE_BUILD_OPTS || exit 1
-      $DO_MAKE_INSTALL || exit 1
-      cd ..
-      touch pixman-$PIXMAN_VERSION-done
-  fi
-
-  #
-  # And now Cairo itself.
-  #
-  if [ ! -f cairo-$CAIRO_VERSION-done ] ; then
-      echo "Downloading, building, and installing Cairo:"
-      CAIRO_MAJOR_VERSION="`expr $CAIRO_VERSION : '\([0-9][0-9]*\).*'`"
-      CAIRO_MINOR_VERSION="`expr $CAIRO_VERSION : '[0-9][0-9]*\.\([0-9][0-9]*\).*'`"
-      CAIRO_DOTDOT_VERSION="`expr $CAIRO_VERSION : '[0-9][0-9]*\.[0-9][0-9]*\.\([0-9][0-9]*\).*'`"
-      if [[ $CAIRO_MAJOR_VERSION -gt 1 ||
-            $CAIRO_MINOR_VERSION -gt 12 ||
-           ($CAIRO_MINOR_VERSION -eq 12 && $CAIRO_DOTDOT_VERSION -ge 2) ]]
-      then
-	#
-	# Starting with Cairo 1.12.2, the tarballs are compressed with
-	# xz rather than gzip.
-	#
-	  [ -f cairo-$CAIRO_VERSION.tar.xz ] || curl -O http://cairographics.org/releases/cairo-$CAIRO_VERSION.tar.xz || exit 1
-	  xzcat cairo-$CAIRO_VERSION.tar.xz | tar xf - || exit 1
-      else
-	  [ -f cairo-$CAIRO_VERSION.tar.gz ] || curl -O http://cairographics.org/releases/cairo-$CAIRO_VERSION.tar.gz || exit 1
-	  gzcat cairo-$CAIRO_VERSION.tar.gz | tar xf - || exit 1
+# In 10.8 and later, there is no X11, but it's included in Xquartz;
+# again, if we build with "native" GTK+, we'd have to build and install
+# it.
+#
+if [[ -n "$GTK3" || "$cairo_not_in_the_os" = yes ]]; then
+    #
+    # Requirements for Cairo first
+    #
+    # The libpng that comes with the X11 for leopard has a bogus
+    # pkg-config file that lies about where the header files are,
+    # which causes other packages not to be able to find its
+    # headers.
+    #
+    if [ ! -f libpng-$PNG_VERSION-done ] ; then
+        echo "Downloading, building, and installing libpng:"
+        #
+        # The FTP site puts libpng x.y.* into a libpngxy directory.
+        #
+        subdir=`echo $PNG_VERSION | sed 's/\([1-9][0-9]*\)\.\([1-9][0-9]*\).*/libpng\1\2'/`
+        [ -f libpng-$PNG_VERSION.tar.xz ] || curl -O ftp://ftp.simplesystems.org/pub/libpng/png/src/$subdir/libpng-$PNG_VERSION.tar.xz
+        xzcat libpng-$PNG_VERSION.tar.xz | tar xf - || exit 1
+        cd libpng-$PNG_VERSION
+        CFLAGS="$CFLAGS $VERSION_MIN_FLAGS $SDKFLAGS" LDFLAGS="$LDFLAGS $VERSION_MIN_FLAGS $SDKFLAGS" ./configure || exit 1
+        make $MAKE_BUILD_OPTS || exit 1
+        $DO_MAKE_INSTALL || exit 1
+        cd ..
+        touch libpng-$PNG_VERSION-done
       fi
-      cd cairo-$CAIRO_VERSION
-      #./configure --enable-quartz=no || exit 1
-      # Maybe follow http://cairographics.org/end_to_end_build_for_mac_os_x/
-      ./configure --enable-quartz=yes || exit 1
-      #
-      # We must avoid the version of libpng that comes with X11; the
-      # only way I've found to force that is to forcibly set INCLUDES
-      # when we do the build, so that this comes before CAIRO_CFLAGS,
-      # which has -I/usr/X11/include added to it before anything
-      # connected to libpng is.
-      #
-      INCLUDES="-I/usr/local/include/libpng15" make $MAKE_BUILD_OPTS || exit 1
-      $DO_MAKE_INSTALL || exit 1
-      cd ..
-      touch cairo-$CAIRO_VERSION-done
-  fi
+
+    #
+    # The libpixman that comes with the X11 for Leopard is too old
+    # to support Cairo's image surface backend feature (which requires
+    # pixman-1 >= 0.22.0).
+    #
+    if [ ! -f pixman-$PIXMAN_VERSION-done ] ; then
+        echo "Downloading, building, and installing pixman:"
+        [ -f pixman-$PIXMAN_VERSION.tar.gz ] || curl -O http://www.cairographics.org/releases/pixman-$PIXMAN_VERSION.tar.gz
+        gzcat pixman-$PIXMAN_VERSION.tar.gz | tar xf - || exit 1
+        cd pixman-$PIXMAN_VERSION
+        CFLAGS="$CFLAGS $VERSION_MIN_FLAGS $SDKFLAGS" LDFLAGS="$LDFLAGS $VERSION_MIN_FLAGS $SDKFLAGS" ./configure || exit 1
+        make $MAKE_BUILD_OPTS || exit 1
+        $DO_MAKE_INSTALL || exit 1
+        cd ..
+        touch pixman-$PIXMAN_VERSION-done
+    fi
+
+    #
+    # And now Cairo itself.
+    #
+    if [ ! -f cairo-$CAIRO_VERSION-done ] ; then
+        echo "Downloading, building, and installing Cairo:"
+        CAIRO_MAJOR_VERSION="`expr $CAIRO_VERSION : '\([0-9][0-9]*\).*'`"
+        CAIRO_MINOR_VERSION="`expr $CAIRO_VERSION : '[0-9][0-9]*\.\([0-9][0-9]*\).*'`"
+        CAIRO_DOTDOT_VERSION="`expr $CAIRO_VERSION : '[0-9][0-9]*\.[0-9][0-9]*\.\([0-9][0-9]*\).*'`"
+        if [[ $CAIRO_MAJOR_VERSION -gt 1 ||
+              $CAIRO_MINOR_VERSION -gt 12 ||
+              ($CAIRO_MINOR_VERSION -eq 12 && $CAIRO_DOTDOT_VERSION -ge 2) ]]
+        then
+            #
+            # Starting with Cairo 1.12.2, the tarballs are compressed with
+            # xz rather than gzip.
+            #
+            [ -f cairo-$CAIRO_VERSION.tar.xz ] || curl -O http://cairographics.org/releases/cairo-$CAIRO_VERSION.tar.xz || exit 1
+            xzcat cairo-$CAIRO_VERSION.tar.xz | tar xf - || exit 1
+        else
+            [ -f cairo-$CAIRO_VERSION.tar.gz ] || curl -O http://cairographics.org/releases/cairo-$CAIRO_VERSION.tar.gz || exit 1
+            gzcat cairo-$CAIRO_VERSION.tar.gz | tar xf - || exit 1
+        fi
+        cd cairo-$CAIRO_VERSION
+        # CFLAGS="$CFLAGS $VERSION_MIN_FLAGS $SDKFLAGS" LDFLAGS="$LDFLAGS $VERSION_MIN_FLAGS $SDKFLAGS" ./configure --enable-quartz=no || exit 1
+        # Maybe follow http://cairographics.org/end_to_end_build_for_mac_os_x/
+        CFLAGS="$CFLAGS $VERSION_MIN_FLAGS $SDKFLAGS" LDFLAGS="$LDFLAGS $VERSION_MIN_FLAGS $SDKFLAGS" ./configure --enable-quartz=yes || exit 1
+        #
+        # We must avoid the version of libpng that comes with X11; the
+        # only way I've found to force that is to forcibly set INCLUDES
+        # when we do the build, so that this comes before CAIRO_CFLAGS,
+        # which has -I/usr/X11/include added to it before anything
+        # connected to libpng is.
+        #
+        INCLUDES="-I/usr/local/include/libpng15" make $MAKE_BUILD_OPTS || exit 1
+        $DO_MAKE_INSTALL || exit 1
+        cd ..
+        touch cairo-$CAIRO_VERSION-done
+    fi
 fi
 
 if [ ! -f atk-$ATK_VERSION-done ] ; then
@@ -528,7 +819,7 @@
     [ -f atk-$ATK_VERSION.tar.xz ] || curl -O http://ftp.gnome.org/pub/gnome/sources/atk/$atk_dir/atk-$ATK_VERSION.tar.xz || exit 1
     xzcat atk-$ATK_VERSION.tar.xz | tar xf - || exit 1
     cd atk-$ATK_VERSION
-    ./configure || exit 1
+    CFLAGS="$CFLAGS $VERSION_MIN_FLAGS $SDKFLAGS" LDFLAGS="$LDFLAGS $VERSION_MIN_FLAGS $SDKFLAGS" ./configure || exit 1
     make $MAKE_BUILD_OPTS || exit 1
     $DO_MAKE_INSTALL || exit 1
     cd ..
@@ -541,20 +832,20 @@
     PANGO_MAJOR_VERSION="`expr $PANGO_VERSION : '\([0-9][0-9]*\).*'`"
     PANGO_MINOR_VERSION="`expr $PANGO_VERSION : '[0-9][0-9]*\.\([0-9][0-9]*\).*'`"
     if [[ $PANGO_MAJOR_VERSION -gt 1 ||
-	  $PANGO_MINOR_VERSION -ge 29 ]]
+          $PANGO_MINOR_VERSION -ge 29 ]]
     then
-	#
-	# Starting with Pango 1.29, the tarballs are compressed with
-	# xz rather than bzip2.
-	#
-	[ -f pango-$PANGO_VERSION.tar.xz ] || curl -L -O http://ftp.gnome.org/pub/gnome/sources/pango/$pango_dir/pango-$PANGO_VERSION.tar.xz || exit 1
-	xzcat pango-$PANGO_VERSION.tar.xz | tar xf - || exit 1
+        #
+        # Starting with Pango 1.29, the tarballs are compressed with
+        # xz rather than bzip2.
+        #
+        [ -f pango-$PANGO_VERSION.tar.xz ] || curl -L -O http://ftp.gnome.org/pub/gnome/sources/pango/$pango_dir/pango-$PANGO_VERSION.tar.xz || exit 1
+        xzcat pango-$PANGO_VERSION.tar.xz | tar xf - || exit 1
     else
-	[ -f pango-$PANGO_VERSION.tar.bz2 ] || curl -L -O http://ftp.gnome.org/pub/gnome/sources/pango/$pango_dir/pango-$PANGO_VERSION.tar.bz2 || exit 1
-	gzcat pango-$PANGO_VERSION.tar.bz2 | tar xf - || exit 1
+        [ -f pango-$PANGO_VERSION.tar.bz2 ] || curl -L -O http://ftp.gnome.org/pub/gnome/sources/pango/$pango_dir/pango-$PANGO_VERSION.tar.bz2 || exit 1
+        gzcat pango-$PANGO_VERSION.tar.bz2 | tar xf - || exit 1
     fi
     cd pango-$PANGO_VERSION
-    ./configure || exit 1
+    CFLAGS="$CFLAGS $VERSION_MIN_FLAGS $SDKFLAGS" LDFLAGS="$LDFLAGS $VERSION_MIN_FLAGS $SDKFLAGS" ./configure || exit 1
     make $MAKE_BUILD_OPTS || exit 1
     $DO_MAKE_INSTALL || exit 1
     cd ..
@@ -567,7 +858,7 @@
     [ -f gdk-pixbuf-$GDK_PIXBUF_VERSION.tar.xz ] || curl -L -O http://ftp.gnome.org/pub/gnome/sources/gdk-pixbuf/$gdk_pixbuf_dir/gdk-pixbuf-$GDK_PIXBUF_VERSION.tar.xz || exit 1
     xzcat gdk-pixbuf-$GDK_PIXBUF_VERSION.tar.xz | tar xf - || exit 1
     cd gdk-pixbuf-$GDK_PIXBUF_VERSION
-    ./configure --without-libtiff --without-libjpeg || exit 1
+    CFLAGS="$CFLAGS $VERSION_MIN_FLAGS $SDKFLAGS" LDFLAGS="$LDFLAGS $VERSION_MIN_FLAGS $SDKFLAGS" ./configure --without-libtiff --without-libjpeg || exit 1
     make $MAKE_BUILD_OPTS || exit 1
     $DO_MAKE_INSTALL || exit 1
     cd ..
@@ -584,32 +875,32 @@
           $GTK_MINOR_VERSION -gt 24 ||
          ($GTK_MINOR_VERSION -eq 24 && $GTK_DOTDOT_VERSION -ge 5) ]]
     then
-	#
-	# Starting with GTK+ 2.24.5, the tarballs are compressed with
-	# xz rather than gzip, in addition to bzip2; use xz, as we've
-	# built and installed it, and as xz compresses better than
-	# bzip2 so the tarballs take less time to download.
-	#
-	[ -f gtk+-$GTK_VERSION.tar.xz ] || curl -L -O http://ftp.gnome.org/pub/gnome/sources/gtk+/$gtk_dir/gtk+-$GTK_VERSION.tar.xz || exit 1
-	xzcat gtk+-$GTK_VERSION.tar.xz | tar xf - || exit 1
+        #
+        # Starting with GTK+ 2.24.5, the tarballs are compressed with
+        # xz rather than gzip, in addition to bzip2; use xz, as we've
+        # built and installed it, and as xz compresses better than
+        # bzip2 so the tarballs take less time to download.
+        #
+        [ -f gtk+-$GTK_VERSION.tar.xz ] || curl -L -O http://ftp.gnome.org/pub/gnome/sources/gtk+/$gtk_dir/gtk+-$GTK_VERSION.tar.xz || exit 1
+        xzcat gtk+-$GTK_VERSION.tar.xz | tar xf - || exit 1
     else
-	[ -f gtk+-$GTK_VERSION.tar.bz2 ] || curl -L -O http://ftp.gnome.org/pub/gnome/sources/gtk+/$gtk_dir/gtk+-$GTK_VERSION.tar.bz2 || exit 1
-	gzcat gtk+-$GTK_VERSION.tar.bz2 | tar xf - || exit 1
+        [ -f gtk+-$GTK_VERSION.tar.bz2 ] || curl -L -O http://ftp.gnome.org/pub/gnome/sources/gtk+/$gtk_dir/gtk+-$GTK_VERSION.tar.bz2 || exit 1
+        gzcat gtk+-$GTK_VERSION.tar.bz2 | tar xf - || exit 1
     fi
     cd gtk+-$GTK_VERSION
     if [ $DARWIN_MAJOR_VERSION -ge "12" ]
     then
-	#
-	# GTK+ 2.24.10, at least, doesn't build on Mountain Lion with the
-	# CUPS printing backend - either the CUPS API changed incompatibly
-	# or the backend was depending on non-API implementation details.
-	#
-	# Configure it out, on Mountain Lion and later, for now.
-	# (12 is the Darwin major version number in Mountain Lion.)
-	#
-	./configure --disable-cups || exit 1
+        #
+        # GTK+ 2.24.10, at least, doesn't build on Mountain Lion with the
+        # CUPS printing backend - either the CUPS API changed incompatibly
+        # or the backend was depending on non-API implementation details.
+        #
+        # Configure it out, on Mountain Lion and later, for now.
+        # (12 is the Darwin major version number in Mountain Lion.)
+        #
+        CFLAGS="$CFLAGS $VERSION_MIN_FLAGS $SDKFLAGS" LDFLAGS="$LDFLAGS $VERSION_MIN_FLAGS $SDKFLAGS" ./configure --disable-cups || exit 1
     else
-	./configure || exit 1
+        CFLAGS="$CFLAGS $VERSION_MIN_FLAGS $SDKFLAGS" LDFLAGS="$LDFLAGS $VERSION_MIN_FLAGS $SDKFLAGS" ./configure || exit 1
     fi
     make $MAKE_BUILD_OPTS || exit 1
     $DO_MAKE_INSTALL || exit 1
@@ -628,169 +919,166 @@
 #
 
 if [ "$LIBSMI_VERSION" -a ! -f libsmi-$LIBSMI_VERSION-done ] ; then
-	echo "Downloading, building, and installing libsmi:"
-	[ -f libsmi-$LIBSMI_VERSION.tar.gz ] || curl -L -O ftp://ftp.ibr.cs.tu-bs.de/pub/local/libsmi/libsmi-$LIBSMI_VERSION.tar.gz || exit 1
-	gzcat libsmi-$LIBSMI_VERSION.tar.gz | tar xf - || exit 1
-	cd libsmi-$LIBSMI_VERSION
-	./configure || exit 1
-	make $MAKE_BUILD_OPTS || exit 1
-	$DO_MAKE_INSTALL || exit 1
-	cd ..
-	touch libsmi-$LIBSMI_VERSION-done
+    echo "Downloading, building, and installing libsmi:"
+    [ -f libsmi-$LIBSMI_VERSION.tar.gz ] || curl -L -O ftp://ftp.ibr.cs.tu-bs.de/pub/local/libsmi/libsmi-$LIBSMI_VERSION.tar.gz || exit 1
+    gzcat libsmi-$LIBSMI_VERSION.tar.gz | tar xf - || exit 1
+    cd libsmi-$LIBSMI_VERSION
+    CFLAGS="$CFLAGS $VERSION_MIN_FLAGS $SDKFLAGS" LDFLAGS="$LDFLAGS $VERSION_MIN_FLAGS $SDKFLAGS" ./configure || exit 1
+    make $MAKE_BUILD_OPTS || exit 1
+    $DO_MAKE_INSTALL || exit 1
+    cd ..
+    touch libsmi-$LIBSMI_VERSION-done
 fi
 
 if [ "$LIBGPG_ERROR_VERSION" -a ! -f libgpg-error-$LIBGPG_ERROR_VERSION-done ] ; then
-	echo "Downloading, building, and installing libgpg-error:"
-	[ -f libgpg-error-$LIBGPG_ERROR_VERSION.tar.bz2 ] || curl -L -O ftp://ftp.gnupg.org/gcrypt/libgpg-error/libgpg-error-$LIBGPG_ERROR_VERSION.tar.bz2 || exit 1
-	bzcat libgpg-error-$LIBGPG_ERROR_VERSION.tar.bz2 | tar xf - || exit 1
-	cd libgpg-error-$LIBGPG_ERROR_VERSION
-	./configure || exit 1
-	make $MAKE_BUILD_OPTS || exit 1
-	$DO_MAKE_INSTALL || exit 1
-	cd ..
-	touch libgpg-error-$LIBGPG_ERROR_VERSION-done
+    echo "Downloading, building, and installing libgpg-error:"
+    [ -f libgpg-error-$LIBGPG_ERROR_VERSION.tar.bz2 ] || curl -L -O ftp://ftp.gnupg.org/gcrypt/libgpg-error/libgpg-error-$LIBGPG_ERROR_VERSION.tar.bz2 || exit 1
+    bzcat libgpg-error-$LIBGPG_ERROR_VERSION.tar.bz2 | tar xf - || exit 1
+    cd libgpg-error-$LIBGPG_ERROR_VERSION
+    CFLAGS="$CFLAGS $VERSION_MIN_FLAGS $SDKFLAGS" LDFLAGS="$LDFLAGS $VERSION_MIN_FLAGS $SDKFLAGS" ./configure || exit 1
+    make $MAKE_BUILD_OPTS || exit 1
+    $DO_MAKE_INSTALL || exit 1
+    cd ..
+    touch libgpg-error-$LIBGPG_ERROR_VERSION-done
 fi
 
 if [ "$LIBGCRYPT_VERSION" -a ! -f libgcrypt-$LIBGCRYPT_VERSION-done ] ; then
-	#
-	# libgpg-error is required for libgcrypt.
-	#
-	if [ -z $LIBGPG_ERROR_VERSION ]
-	then
-		echo "libgcrypt requires libgpg-error, but you didn't install libgpg-error." 1>&2
-		exit 1
-	fi
-
-	echo "Downloading, building, and installing libgcrypt:"
-	[ -f libgcrypt-$LIBGCRYPT_VERSION.tar.gz ] || curl -L -O ftp://ftp.gnupg.org/gcrypt/libgcrypt/libgcrypt-$LIBGCRYPT_VERSION.tar.gz || exit 1
-	gzcat libgcrypt-$LIBGCRYPT_VERSION.tar.gz | tar xf - || exit 1
-	cd libgcrypt-$LIBGCRYPT_VERSION
-	#
-	# The assembler language code is not compatible with the OS X
-	# x86 assembler (or is it an x86-64 vs. x86-32 issue?).
-	#
-	# libgcrypt expects gnu89, not c99/gnu99, semantics for
-	# "inline".  See, for example:
-	#
-	#	http://lists.freebsd.org/pipermail/freebsd-ports-bugs/2010-October/198809.html
-	#
-	CFLAGS="$CFLAGS -std=gnu89" ./configure --disable-asm || exit 1
-	make $MAKE_BUILD_OPTS || exit 1
-	$DO_MAKE_INSTALL || exit 1
-	cd ..
-	touch libgcrypt-$LIBGCRYPT_VERSION-done
+    #
+    # libgpg-error is required for libgcrypt.
+    #
+    if [ -z $LIBGPG_ERROR_VERSION ]
+    then
+        echo "libgcrypt requires libgpg-error, but you didn't install libgpg-error." 1>&2
+        exit 1
+    fi
+
+    echo "Downloading, building, and installing libgcrypt:"
+    [ -f libgcrypt-$LIBGCRYPT_VERSION.tar.gz ] || curl -L -O ftp://ftp.gnupg.org/gcrypt/libgcrypt/libgcrypt-$LIBGCRYPT_VERSION.tar.gz || exit 1
+    gzcat libgcrypt-$LIBGCRYPT_VERSION.tar.gz | tar xf - || exit 1
+    cd libgcrypt-$LIBGCRYPT_VERSION
+    #
+    # The assembler language code is not compatible with the OS X
+    # x86 assembler (or is it an x86-64 vs. x86-32 issue?).
+    #
+    # libgcrypt expects gnu89, not c99/gnu99, semantics for
+    # "inline".  See, for example:
+    #
+    #    http://lists.freebsd.org/pipermail/freebsd-ports-bugs/2010-October/198809.html
+    #
+    CFLAGS="$CFLAGS -std=gnu89 $VERSION_MIN_FLAGS $SDKFLAGS" LDFLAGS="$LDFLAGS $VERSION_MIN_FLAGS $SDKFLAGS" ./configure --disable-asm || exit 1
+    make $MAKE_BUILD_OPTS || exit 1
+    $DO_MAKE_INSTALL || exit 1
+    cd ..
+    touch libgcrypt-$LIBGCRYPT_VERSION-done
 fi
 
 if [ "$GNUTLS_VERSION" -a ! -f gnutls-$GNUTLS_VERSION-done ] ; then
-	#
-	# GnuTLS requires libgcrypt (or nettle, in newer versions).
-	#
-	if [ -z $LIBGCRYPT_VERSION ]
-	then
-		echo "GnuTLS requires libgcrypt, but you didn't install libgcrypt" 1>&2
-		exit 1
-	fi
-
-	echo "Downloading, building, and installing GnuTLS:"
-	[ -f gnutls-$GNUTLS_VERSION.tar.bz2 ] || curl -L -O http://ftp.gnu.org/gnu/gnutls/gnutls-$GNUTLS_VERSION.tar.bz2 || exit 1
-	bzcat gnutls-$GNUTLS_VERSION.tar.bz2 | tar xf - || exit 1
-	cd gnutls-$GNUTLS_VERSION
-	#
-	# Use libgcrypt, not nettle.
-	# XXX - is there some reason to prefer nettle?  Or does
-	# Wireshark directly use libgcrypt routines?
-	#
-	./configure --with-libgcrypt --without-p11-kit || exit 1
-	make $MAKE_BUILD_OPTS || exit 1
-	#
-	# The pkgconfig file for GnuTLS says "requires zlib", but OS X,
-	# while it supplies zlib, doesn't supply a pkgconfig file for
-	# it.
-	#
-	# Patch the GnuTLS pkgconfig file not to require zlib.
-	# (If the capabilities of GnuTLS that Wireshark uses don't
-	# depend on building GnuTLS with zlib, an alternative would be
-	# to configure it not to use zlib.)
-	#
-	patch -p0 lib/gnutls.pc.in <../../macosx-support-lib-patches/gnutls-pkgconfig.patch || exit 1
-	$DO_MAKE_INSTALL || exit 1
-	cd ..
-	touch gnutls-$GNUTLS_VERSION-done
+    #
+    # GnuTLS requires libgcrypt (or nettle, in newer versions).
+    #
+    if [ -z $LIBGCRYPT_VERSION ]
+    then
+        echo "GnuTLS requires libgcrypt, but you didn't install libgcrypt" 1>&2
+        exit 1
+    fi
+
+    echo "Downloading, building, and installing GnuTLS:"
+    [ -f gnutls-$GNUTLS_VERSION.tar.bz2 ] || curl -L -O http://ftp.gnu.org/gnu/gnutls/gnutls-$GNUTLS_VERSION.tar.bz2 || exit 1
+    bzcat gnutls-$GNUTLS_VERSION.tar.bz2 | tar xf - || exit 1
+    cd gnutls-$GNUTLS_VERSION
+    #
+    # Use libgcrypt, not nettle.
+    # XXX - is there some reason to prefer nettle?  Or does
+    # Wireshark directly use libgcrypt routines?
+    #
+    CFLAGS="$CFLAGS $VERSION_MIN_FLAGS $SDKFLAGS" LDFLAGS="$LDFLAGS $VERSION_MIN_FLAGS $SDKFLAGS" ./configure --with-libgcrypt --without-p11-kit || exit 1
+    make $MAKE_BUILD_OPTS || exit 1
+    #
+    # The pkgconfig file for GnuTLS says "requires zlib", but OS X,
+    # while it supplies zlib, doesn't supply a pkgconfig file for
+    # it.
+    #
+    # Patch the GnuTLS pkgconfig file not to require zlib.
+    # (If the capabilities of GnuTLS that Wireshark uses don't
+    # depend on building GnuTLS with zlib, an alternative would be
+    # to configure it not to use zlib.)
+    #
+    patch -p0 lib/gnutls.pc.in <../../macosx-support-lib-patches/gnutls-pkgconfig.patch || exit 1
+    $DO_MAKE_INSTALL || exit 1
+    cd ..
+    touch gnutls-$GNUTLS_VERSION-done
 fi
 
 if [ "$LUA_VERSION" -a ! -f lua-$LUA_VERSION-done ] ; then
-	echo "Downloading, building, and installing Lua:"
-	[ -f lua-$LUA_VERSION.tar.gz ] || curl -L -O http://www.lua.org/ftp/lua-$LUA_VERSION.tar.gz || exit 1
-	gzcat lua-$LUA_VERSION.tar.gz | tar xf - || exit 1
-	cd lua-$LUA_VERSION
-	make $MAKE_BUILD_OPTS macosx || exit 1
-	$DO_MAKE_INSTALL || exit 1
-	cd ..
-	touch lua-$LUA_VERSION-done
+    echo "Downloading, building, and installing Lua:"
+    [ -f lua-$LUA_VERSION.tar.gz ] || curl -L -O http://www.lua.org/ftp/lua-$LUA_VERSION.tar.gz || exit 1
+    gzcat lua-$LUA_VERSION.tar.gz | tar xf - || exit 1
+    cd lua-$LUA_VERSION
+    make $MAKE_BUILD_OPTS macosx || exit 1
+    $DO_MAKE_INSTALL || exit 1
+    cd ..
+    touch lua-$LUA_VERSION-done
 fi
 
 if [ "$PORTAUDIO_VERSION" -a ! -f portaudio-done ] ; then
-	echo "Downloading, building, and installing PortAudio:"
-	[ -f $PORTAUDIO_VERSION.tgz ] || curl -L -O http://www.portaudio.com/archives/$PORTAUDIO_VERSION.tgz || exit 1
-	gzcat $PORTAUDIO_VERSION.tgz | tar xf - || exit 1
-	cd portaudio
-	#
-	# Un-comment an include that's required on Lion.
-	#
-	patch -p0 include/pa_mac_core.h <../../macosx-support-lib-patches/portaudio-pa_mac_core.h.patch
-	#
-	# Fix a bug that showed up with clang (but is a bug with any
-	# compiler).
-	#
-	patch -p0 src/hostapi/coreaudio/pa_mac_core.c <../../macosx-support-lib-patches/portaudio-pa_mac_core.c.patch
-	#
-	# Disable fat builds - the configure script doesn't work right
-	# with Xcode 4 if you leave them enabled, and we don't build
-	# any other libraries fat (GLib, for example, would be very
-	# hard to build fat), so there's no advantage to having PortAudio
-	# built fat.
-	#
-	# Set the minimum OS X version to 10.4, to suppress some
-	# deprecation warnings.
-	#
-<<<<<<< HEAD
-	CFLAGS="-mmacosx-version-min=10.4" ./configure --disable-mac-universal || exit 1
-	make -j 3 || exit 1
-=======
-	CFLAGS="$CFLAGS -mmacosx-version-min=10.4" ./configure --disable-mac-universal || exit 1
-	make $MAKE_BUILD_OPTS || exit 1
->>>>>>> f3f15607
-	$DO_MAKE_INSTALL || exit 1
-	cd ..
-	touch portaudio-done
+    echo "Downloading, building, and installing PortAudio:"
+    [ -f $PORTAUDIO_VERSION.tgz ] || curl -L -O http://www.portaudio.com/archives/$PORTAUDIO_VERSION.tgz || exit 1
+    gzcat $PORTAUDIO_VERSION.tgz | tar xf - || exit 1
+    cd portaudio
+    #
+    # Un-comment an include that's required on Lion.
+    #
+    patch -p0 include/pa_mac_core.h <../../macosx-support-lib-patches/portaudio-pa_mac_core.h.patch
+    #
+    # Fix a bug that showed up with clang (but is a bug with any
+    # compiler).
+    #
+    patch -p0 src/hostapi/coreaudio/pa_mac_core.c <../../macosx-support-lib-patches/portaudio-pa_mac_core.c.patch
+    #
+    # Disable fat builds - the configure script doesn't work right
+    # with Xcode 4 if you leave them enabled, and we don't build
+    # any other libraries fat (GLib, for example, would be very
+    # hard to build fat), so there's no advantage to having PortAudio
+    # built fat.
+    #
+    # Set the minimum OS X version to 10.4, to suppress some
+    # deprecation warnings.  (Good luck trying to make any of
+    # this build on an OS+Xcode with a pre-10.4 SDK; we don't
+    # worry about the user requesting that.)
+    #
+    CFLAGS="$CFLAGS -mmacosx-version-min=10.4 $SDKFLAGS" LDFLAGS="$LDFLAGS $VERSION_MIN_FLAGS $SDKFLAGS" ./configure --disable-mac-universal || exit 1
+    make $MAKE_BUILD_OPTS || exit 1
+    $DO_MAKE_INSTALL || exit 1
+    cd ..
+    touch portaudio-done
 fi
 
 if [ "$GEOIP_VERSION" -a ! -f geoip-$GEOIP_VERSION-done ]
 then
-	echo "Downloading, building, and installing GeoIP API:"
-	[ -f GeoIP-$GEOIP_VERSION.tar.gz ] || curl -L -O http://geolite.maxmind.com/download/geoip/api/c/GeoIP-$GEOIP_VERSION.tar.gz || exit 1
-	gzcat GeoIP-$GEOIP_VERSION.tar.gz | tar xf - || exit 1
-	cd GeoIP-$GEOIP_VERSION
-	./configure || exit 1
-	#
-	# Grr.  Their man pages "helpfully" have an ISO 8859-1
-	# copyright symbol in the copyright notice, but OS X's
-	# default character encoding is UTF-8.  sed on Mountain
-	# Lion barfs at the "illegal character sequence" represented
-	# by an ISO 8859-1 copyright symbol, as it's not a valid
-	# UTF-8 sequence.
-	#
-	# iconv the relevant man pages into UTF-8.
-	#
-	for i in geoipupdate.1.in geoiplookup6.1.in geoiplookup.1.in
-	do
-		iconv -f iso8859-1 -t utf-8 man/"$i" >man/"$i".tmp &&
-		    mv man/"$i".tmp man/"$i"
-	done
-	make $MAKE_BUILD_OPTS || exit 1
-	$DO_MAKE_INSTALL || exit 1
-	cd ..
-	touch geoip-$GEOIP_VERSION-done
+    echo "Downloading, building, and installing GeoIP API:"
+    [ -f GeoIP-$GEOIP_VERSION.tar.gz ] || curl -L -O http://geolite.maxmind.com/download/geoip/api/c/GeoIP-$GEOIP_VERSION.tar.gz || exit 1
+    gzcat GeoIP-$GEOIP_VERSION.tar.gz | tar xf - || exit 1
+    cd GeoIP-$GEOIP_VERSION
+    CFLAGS="$CFLAGS $VERSION_MIN_FLAGS $SDKFLAGS" LDFLAGS="$LDFLAGS $VERSION_MIN_FLAGS $SDKFLAGS" ./configure || exit 1
+    #
+    # Grr.  Their man pages "helpfully" have an ISO 8859-1
+    # copyright symbol in the copyright notice, but OS X's
+    # default character encoding is UTF-8.  sed on Mountain
+    # Lion barfs at the "illegal character sequence" represented
+    # by an ISO 8859-1 copyright symbol, as it's not a valid
+    # UTF-8 sequence.
+    #
+    # iconv the relevant man pages into UTF-8.
+    #
+    for i in geoipupdate.1.in geoiplookup6.1.in geoiplookup.1.in
+    do
+        iconv -f iso8859-1 -t utf-8 man/"$i" >man/"$i".tmp &&
+            mv man/"$i".tmp man/"$i"
+    done
+    make $MAKE_BUILD_OPTS || exit 1
+    $DO_MAKE_INSTALL || exit 1
+    cd ..
+    touch geoip-$GEOIP_VERSION-done
 fi
 
 echo ""
@@ -799,11 +1087,11 @@
 echo "export PKG_CONFIG_PATH=/usr/local/lib/pkgconfig:/usr/X11/lib/pkgconfig"
 echo ""
 if [ -n "$CMAKE" ]; then
-  echo "mkdir build; cd build"
-  echo "cmake .."
-  echo
-  echo "or"
-  echo
+    echo "mkdir build; cd build"
+    echo "cmake .."
+    echo
+    echo "or"
+    echo
 fi
 echo "./autogen.sh"
 echo "mkdir build; cd build"
